// ==UserScript==
// @name         Vim Mode for Text Inputs
// @namespace    http://tampermonkey.net/
// @version      1.0.54
// @description  Vim-like editing for textareas and inputs
// @match        *://*/*
// @updateURL    https://raw.githubusercontent.com/levabala/tampermonkey-vim-mode/refs/heads/main/dist/tampermonkey_vim_mode.js
// @downloadURL  https://raw.githubusercontent.com/levabala/tampermonkey-vim-mode/refs/heads/main/dist/tampermonkey_vim_mode.js
// @grant        none
// ==/UserScript==

(function() {
    'use strict';

(() => {
  // src/setup.ts
  var version = (() => {
    if (typeof GM_info !== "undefined" && GM_info.script && GM_info.script.version) {
      return GM_info.script.version;
    }
    if (typeof document !== "undefined" && document.scripts) {
      for (const script of Array.from(document.scripts)) {
        const content = script.textContent;
        if (content && content.includes("Vim Mode for Text Inputs")) {
          const match = content.match(/@version\s+([\d.]+)/);
          if (match)
            return match[1];
        }
      }
    }
    return "unknown";
  })();
  var DEBUG = typeof window !== "undefined" && window.location ? new URLSearchParams(window.location.search).get("VIM_DEBUG") === "1" : false;
  var debug = (...args) => {
    if (DEBUG)
      console.log("@@", ...args);
  };
  var TAMPER_VIM_MODE = typeof window !== "undefined" ? (() => {
    const storageKey = `tamper_vim_mode_${window.location.hostname}`;
    const loadConfig = () => {
      try {
        const stored = localStorage.getItem(storageKey);
        if (stored) {
          return JSON.parse(stored);
        }
      } catch (e) {
        debug("Failed to load config from localStorage", e);
      }
      return {
        disableCustomCaret: false,
        showLineNumbers: true,
        relativeLineNumbers: false
      };
    };
    const config = loadConfig();
    const handler = {
      set(target, prop, value) {
        target[prop] = value;
        try {
          localStorage.setItem(storageKey, JSON.stringify(target));
        } catch (e) {
          debug("Failed to save config to localStorage", e);
        }
        return true;
      }
    };
    const proxiedConfig = new Proxy(config, handler);
    window.TAMPER_VIM_MODE = proxiedConfig;
    return proxiedConfig;
  })() : {
    disableCustomCaret: false,
    showLineNumbers: true,
    relativeLineNumbers: false
  };
  var indicator;
  var modeText;
  if (typeof document !== "undefined") {
    indicator = document.createElement("div");
    indicator.style.cssText = `
        position: fixed;
        bottom: 10px;
        left: 10px;
        padding: 8px 16px;
        padding-bottom: 16px;
        background: rgba(0, 0, 0, 0.85);
        color: white;
        font-family: monospace;
        font-size: 14px;
        font-weight: bold;
        border-radius: 4px;
        z-index: 999999;
        pointer-events: none;
    `;
    modeText = document.createElement("div");
    indicator.appendChild(modeText);
    const versionLabel = document.createElement("div");
    versionLabel.textContent = `v${version}`;
    versionLabel.style.cssText = `
        position: absolute;
        bottom: 2px;
        left: 4px;
        font-size: 8px;
        font-weight: normal;
        opacity: 0.6;
    `;
    indicator.appendChild(versionLabel);
    if (document.body) {
      document.body.appendChild(indicator);
    } else {
      document.addEventListener("DOMContentLoaded", () => {
        if (indicator)
          document.body.appendChild(indicator);
      });
    }
  }
  function updateIndicator(mode, currentInput) {
    if (!indicator || !modeText)
      return;
    let text, color;
    switch (mode) {
      case "insert":
        text = "-- INSERT --";
        color = "rgba(0, 100, 0, 0.85)";
        break;
      case "visual":
        text = "-- VISUAL --";
        color = "rgba(100, 100, 0, 0.85)";
        break;
      case "visual-line":
        text = "-- VISUAL LINE --";
        color = "rgba(100, 100, 0, 0.85)";
        break;
      default:
        text = "-- NORMAL --";
        color = "rgba(0, 0, 0, 0.85)";
    }
    modeText.textContent = text;
    indicator.style.background = color;
    indicator.style.display = currentInput ? "block" : "none";
  }

  // src/common.ts
  var customCaret = null;
  var currentRenderer = null;
  var visualSelectionRenderer = null;
  var lineNumbersRenderer = null;

  class DOMTextMetrics {
    canvas;
    ctx;
    input;
    computedStyle;
    constructor(input) {
      this.input = input;
      this.computedStyle = window.getComputedStyle(input);
      this.canvas = document.createElement("canvas");
      this.ctx = this.canvas.getContext("2d");
      if (this.ctx) {
        const fontSize = this.getFontSize();
        const fontFamily = this.computedStyle.fontFamily;
        this.ctx.font = `${fontSize}px ${fontFamily}`;
      }
    }
    measureText(text) {
      if (!this.ctx)
        return 0;
      return this.ctx.measureText(text).width;
    }
    getCharWidth(char) {
      if (!this.ctx)
        return 0;
      return this.ctx.measureText(char).width;
    }
    getFontSize() {
      return parseFloat(this.computedStyle.fontSize);
    }
    getLineHeight() {
      const lineHeight = this.computedStyle.lineHeight;
      return lineHeight === "normal" ? this.getFontSize() * 1.2 : parseFloat(lineHeight);
    }
  }

  class DOMCaretRenderer {
    element;
    constructor() {
      this.element = document.createElement("div");
      this.element.style.position = "absolute";
      this.element.style.pointerEvents = "none";
      this.element.style.zIndex = "9999";
      this.element.style.backgroundColor = "white";
      this.element.style.mixBlendMode = "difference";
      document.body.appendChild(this.element);
    }
    show(position) {
      this.element.style.left = `${position.x}px`;
      this.element.style.top = `${position.y}px`;
      this.element.style.width = `${position.width}px`;
      this.element.style.height = `${position.height}px`;
      this.element.style.display = "block";
    }
    hide() {
      this.element.style.display = "none";
    }
    isActive() {
      return this.element.parentElement !== null;
    }
    destroy() {
      this.element.remove();
    }
  }

  class DOMVisualSelectionRenderer {
    container;
    rects = [];
    constructor() {
      this.container = document.createElement("div");
      this.container.style.position = "absolute";
      this.container.style.top = "0";
      this.container.style.left = "0";
      this.container.style.width = "0";
      this.container.style.height = "0";
      this.container.style.pointerEvents = "none";
      this.container.style.zIndex = "9998";
      document.body.appendChild(this.container);
    }
    render(rects) {
      this.clear();
      for (const rect of rects) {
        const div = document.createElement("div");
        div.style.position = "absolute";
        div.style.left = `${rect.x}px`;
        div.style.top = `${rect.y}px`;
        div.style.width = `${rect.width}px`;
        div.style.height = `${rect.height}px`;
        div.style.backgroundColor = "rgba(80, 120, 255, 0.3)";
        div.style.border = "1px solid rgba(80, 120, 255, 0.5)";
        div.style.pointerEvents = "none";
        this.container.appendChild(div);
        this.rects.push(div);
      }
    }
    clear() {
      for (const rect of this.rects) {
        rect.remove();
      }
      this.rects = [];
    }
    destroy() {
      this.clear();
      this.container.remove();
    }
  }

  class DOMLineNumbersRenderer {
    container;
    currentInput = null;
    constructor() {
      this.container = document.createElement("div");
      this.container.style.position = "absolute";
      this.container.style.pointerEvents = "none";
      this.container.style.zIndex = "9997";
      this.container.style.backgroundColor = "rgba(0, 0, 0, 0.7)";
      this.container.style.color = "rgba(255, 255, 255, 0.6)";
      this.container.style.fontFamily = "monospace";
      this.container.style.textAlign = "right";
      this.container.style.whiteSpace = "pre";
      this.container.style.padding = "2px 8px 2px 4px";
      this.container.style.borderRadius = "2px";
      this.container.style.boxSizing = "border-box";
      document.body.appendChild(this.container);
    }
    render(input, currentLine, totalLines) {
      if (!TAMPER_VIM_MODE.showLineNumbers) {
        this.hide();
        return;
      }
      this.currentInput = input;
      const rect = input.getBoundingClientRect();
      const computedStyle = window.getComputedStyle(input);
      const paddingTop = parseFloat(computedStyle.paddingTop);
      const fontSize = computedStyle.fontSize;
      const fontFamily = computedStyle.fontFamily;
      const lineHeightStr = computedStyle.lineHeight;
      const lineHeight = lineHeightStr === "normal" ? `${parseFloat(fontSize) * 1.2}px` : lineHeightStr;
      this.container.style.fontSize = fontSize;
      this.container.style.fontFamily = fontFamily;
      this.container.style.lineHeight = lineHeight;
      this.container.style.display = "block";
      this.container.style.top = `${rect.top + window.scrollY}px`;
      this.container.style.right = `${window.innerWidth - (rect.left + window.scrollX) + 2}px`;
      this.container.style.left = "auto";
      this.container.style.height = `${rect.height}px`;
      this.container.style.width = "auto";
      this.container.style.minWidth = "40px";
      const lines = [];
      const useRelative = TAMPER_VIM_MODE.relativeLineNumbers;
      for (let i = 1;i <= totalLines; i++) {
        let lineNum;
        if (useRelative) {
          if (i === currentLine) {
            lineNum = String(i);
          } else {
            lineNum = String(Math.abs(i - currentLine));
          }
        } else {
          lineNum = String(i);
        }
        if (i === currentLine) {
          lines.push(`<span style="color: rgba(255, 255, 255, 1); font-weight: bold; background-color: rgba(255, 255, 255, 0.2); display: inline-block; width: 100%; padding: 0 2px;">${lineNum.padStart(3, " ")}</span>`);
        } else {
          lines.push(lineNum.padStart(3, " "));
        }
      }
      this.container.innerHTML = lines.join(`
`);
      if (input.tagName === "TEXTAREA") {
        this.container.style.overflow = "hidden";
        const firstChild = this.container.firstChild;
        if (firstChild && firstChild.nodeType === Node.TEXT_NODE) {
          const wrapper = document.createElement("div");
          wrapper.innerHTML = this.container.innerHTML;
          wrapper.style.transform = `translateY(-${input.scrollTop}px)`;
          wrapper.style.paddingTop = `${paddingTop}px`;
          this.container.innerHTML = "";
          this.container.appendChild(wrapper);
        } else if (firstChild && firstChild.nodeType === Node.ELEMENT_NODE) {
          firstChild.style.transform = `translateY(-${input.scrollTop}px)`;
          firstChild.style.paddingTop = `${paddingTop}px`;
        }
      }
    }
    hide() {
      this.container.style.display = "none";
      this.currentInput = null;
    }
    destroy() {
      this.container.remove();
      this.currentInput = null;
    }
  }
  function calculateCaretPosition(input, metrics) {
    const pos = getCursorPos(input);
    const text = input.value;
    const char = text[pos] || " ";
    const computedStyle = window.getComputedStyle(input);
    const rect = input.getBoundingClientRect();
    const charWidth = metrics.getCharWidth(char);
    const lineHeight = metrics.getLineHeight();
    const paddingLeft = parseFloat(computedStyle.paddingLeft);
    const paddingTop = parseFloat(computedStyle.paddingTop);
    let x;
    let y;
    if (input.tagName === "TEXTAREA") {
      const mirror = document.createElement("div");
      mirror.style.position = "absolute";
      mirror.style.visibility = "hidden";
      mirror.style.whiteSpace = "pre-wrap";
      mirror.style.wordWrap = "break-word";
      mirror.style.width = `${rect.width}px`;
      const stylesToCopy = [
        "font-family",
        "font-size",
        "font-weight",
        "font-style",
        "letter-spacing",
        "text-transform",
        "word-spacing",
        "text-indent",
        "padding-left",
        "padding-top",
        "padding-right",
        "padding-bottom",
        "border-left-width",
        "border-top-width",
        "box-sizing"
      ];
      stylesToCopy.forEach((prop) => {
        mirror.style.setProperty(prop, computedStyle.getPropertyValue(prop));
      });
      document.body.appendChild(mirror);
      const textBeforeCursor = text.substring(0, pos);
      mirror.textContent = textBeforeCursor;
      const cursorSpan = document.createElement("span");
      cursorSpan.textContent = text[pos] || " ";
      mirror.appendChild(cursorSpan);
      const spanRect = cursorSpan.getBoundingClientRect();
      const mirrorRect = mirror.getBoundingClientRect();
      x = rect.left + window.scrollX + (spanRect.left - mirrorRect.left) - input.scrollLeft;
      y = rect.top + window.scrollY + (spanRect.top - mirrorRect.top) - input.scrollTop;
      mirror.remove();
    } else {
      const textBeforeCursor = text.substring(0, pos);
      const textWidth = metrics.measureText(textBeforeCursor);
      x = rect.left + window.scrollX + paddingLeft + textWidth - input.scrollLeft;
      y = rect.top + window.scrollY + paddingTop;
    }
    return { x, y, width: charWidth, height: lineHeight };
  }
  function createCustomCaret(input, renderer) {
    if (currentRenderer && currentRenderer instanceof DOMCaretRenderer) {
      currentRenderer.destroy();
    }
    if (customCaret) {
      customCaret.remove();
      customCaret = null;
    }
    if (TAMPER_VIM_MODE.disableCustomCaret) {
      debug("createCustomCaret: disabled via config, keeping native caret");
      return;
    }
    if (!renderer) {
      const testCanvas = document.createElement("canvas");
      const testCtx = testCanvas.getContext("2d");
      if (!testCtx) {
        debug("createCustomCaret: canvas not available, keeping native caret");
        return;
      }
    }
    input.style.caretColor = "transparent";
    if (renderer) {
      currentRenderer = renderer;
    } else {
      const domRenderer = new DOMCaretRenderer;
      currentRenderer = domRenderer;
      customCaret = domRenderer["element"];
    }
    updateCustomCaret(input);
  }
  function updateCustomCaret(input, metrics) {
    if (!currentRenderer)
      return;
    const textMetrics = metrics || new DOMTextMetrics(input);
    const position = calculateCaretPosition(input, textMetrics);
    currentRenderer.show(position);
  }
  function removeCustomCaret(input) {
    if (currentRenderer) {
      if (currentRenderer instanceof DOMCaretRenderer) {
        currentRenderer.destroy();
      }
      currentRenderer = null;
    }
    if (customCaret) {
      customCaret.remove();
      customCaret = null;
    }
    if (input) {
      input.style.caretColor = "";
    }
  }
  function calculateSelectionRects(input, start, end, metrics) {
    const text = input.value;
    const rects = [];
    const selStart = Math.min(start, end);
    const selEnd = Math.max(start, end);
    const computedStyle = window.getComputedStyle(input);
    const rect = input.getBoundingClientRect();
    const lineHeight = metrics.getLineHeight();
    const paddingLeft = parseFloat(computedStyle.paddingLeft);
    const paddingTop = parseFloat(computedStyle.paddingTop);
    if (input.tagName === "TEXTAREA") {
      const mirror = document.createElement("div");
      mirror.style.position = "absolute";
      mirror.style.visibility = "hidden";
      mirror.style.whiteSpace = "pre-wrap";
      mirror.style.wordWrap = "break-word";
      mirror.style.width = `${rect.width}px`;
      const stylesToCopy = [
        "font-family",
        "font-size",
        "font-weight",
        "font-style",
        "letter-spacing",
        "text-transform",
        "word-spacing",
        "text-indent",
        "padding-left",
        "padding-top",
        "padding-right",
        "padding-bottom",
        "border-left-width",
        "border-top-width",
        "box-sizing"
      ];
      stylesToCopy.forEach((prop) => {
        mirror.style.setProperty(prop, computedStyle.getPropertyValue(prop));
      });
      document.body.appendChild(mirror);
      const selectedText = text.substring(selStart, selEnd);
      const textBeforeSelection = text.substring(0, selStart);
      let lineStartInSelection = 0;
      while (lineStartInSelection < selectedText.length) {
        const lineEndInSelection = selectedText.indexOf(`
`, lineStartInSelection);
        const isLastLine = lineEndInSelection === -1;
        const lineText = isLastLine ? selectedText.substring(lineStartInSelection) : selectedText.substring(lineStartInSelection, lineEndInSelection);
        mirror.textContent = textBeforeSelection + selectedText.substring(0, lineStartInSelection);
        const lineStartSpan = document.createElement("span");
        lineStartSpan.textContent = lineText || " ";
        mirror.appendChild(lineStartSpan);
        const lineStartRect = lineStartSpan.getBoundingClientRect();
        const mirrorRect = mirror.getBoundingClientRect();
        const x = rect.left + window.scrollX + (lineStartRect.left - mirrorRect.left) - input.scrollLeft;
        const y = rect.top + window.scrollY + (lineStartRect.top - mirrorRect.top) - input.scrollTop;
        const width = lineStartRect.width;
        const height = lineStartRect.height;
        rects.push({ x, y, width, height });
        if (isLastLine)
          break;
        lineStartInSelection = lineEndInSelection + 1;
      }
      mirror.remove();
    } else {
      const textBeforeSelection = text.substring(0, selStart);
      const selectedText = text.substring(selStart, selEnd);
      const startX = metrics.measureText(textBeforeSelection);
      const width = metrics.measureText(selectedText);
      const x = rect.left + window.scrollX + paddingLeft + startX - input.scrollLeft;
      const y = rect.top + window.scrollY + paddingTop;
      rects.push({ x, y, width, height: lineHeight });
    }
    return rects;
  }
  function createVisualSelection() {
    if (visualSelectionRenderer) {
      visualSelectionRenderer.destroy();
    }
    visualSelectionRenderer = new DOMVisualSelectionRenderer;
  }
  function updateVisualSelection(input, start, end, metrics) {
    if (!visualSelectionRenderer) {
      createVisualSelection();
    }
    const textMetrics = metrics || new DOMTextMetrics(input);
    const rects = calculateSelectionRects(input, start, end, textMetrics);
    visualSelectionRenderer?.render(rects);
  }
  function clearVisualSelection() {
    visualSelectionRenderer?.clear();
  }
  function createLineNumbers() {
    if (lineNumbersRenderer) {
      lineNumbersRenderer.destroy();
    }
    lineNumbersRenderer = new DOMLineNumbersRenderer;
  }
  function updateLineNumbers(input) {
    if (!TAMPER_VIM_MODE.showLineNumbers) {
      lineNumbersRenderer?.hide();
      return;
    }
    if (!lineNumbersRenderer) {
      createLineNumbers();
    }
    const text = input.value;
    const pos = getCursorPos(input);
    const textBeforeCursor = text.substring(0, pos);
    const currentLine = (textBeforeCursor.match(/\n/g) || []).length + 1;
    const totalLines = (text.match(/\n/g) || []).length + 1;
    lineNumbersRenderer?.render(input, currentLine, totalLines);
  }
  function removeLineNumbers() {
    if (lineNumbersRenderer) {
      lineNumbersRenderer.destroy();
      lineNumbersRenderer = null;
    }
  }
  function getCursorPos(currentInput) {
    return currentInput.selectionStart ?? 0;
  }
  function setCursorPos(currentInput, pos) {
    pos = Math.max(0, Math.min(pos, currentInput.value.length));
    debug("setCursorPos", { pos, valueLength: currentInput.value.length });
    currentInput.selectionStart = pos;
    currentInput.selectionEnd = pos;
    updateCustomCaret(currentInput);
    updateLineNumbers(currentInput);
  }
  function getLine(currentInput, pos) {
    const text = currentInput.value;
    let start = pos;
    while (start > 0 && text[start - 1] !== `
`)
      start--;
    let end = pos;
    while (end < text.length && text[end] !== `
`)
      end++;
    return { start, end, text: text.substring(start, end) };
  }
  function getLineStart(currentInput, pos) {
    const text = currentInput.value;
    while (pos > 0 && text[pos - 1] !== `
`)
      pos--;
    return pos;
  }
  function getLineEnd(currentInput, pos) {
    const text = currentInput.value;
    while (pos < text.length && text[pos] !== `
`)
      pos++;
    return pos;
  }
  function getFirstNonBlank(currentInput, lineStart) {
    const text = currentInput.value;
    let pos = lineStart;
    while (pos < text.length && text[pos] !== `
` && /\s/.test(text[pos])) {
      pos++;
    }
    return pos;
  }
  function isWordChar(char) {
    return /\w/.test(char);
  }
  function findWordStart(currentInput, pos, forward = true) {
    const text = currentInput.value;
    if (forward) {
      while (pos < text.length && isWordChar(text[pos]))
        pos++;
      while (pos < text.length && !isWordChar(text[pos]))
        pos++;
      return pos;
    } else {
      if (pos > 0)
        pos--;
      while (pos > 0 && !isWordChar(text[pos]) && text[pos] !== `
`)
        pos--;
      while (pos > 0 && isWordChar(text[pos - 1]))
        pos--;
      return pos;
    }
  }
  function findWordEnd(currentInput, pos, forward = true) {
    const text = currentInput.value;
    if (forward) {
      if (pos < text.length)
        pos++;
      while (pos < text.length && !isWordChar(text[pos]) && text[pos] !== `
`)
        pos++;
      while (pos < text.length && isWordChar(text[pos]))
        pos++;
      return Math.max(0, pos - 1);
    } else {
      while (pos > 0 && isWordChar(text[pos]))
        pos--;
      while (pos > 0 && !isWordChar(text[pos]) && text[pos] !== `
`)
        pos--;
      return pos;
    }
  }
  function findCharInLine(currentInput, pos, char, forward = true, till = false) {
    const text = currentInput.value;
    const line = getLine(currentInput, pos);
    debug("findCharInLine", {
      pos,
      char,
      forward,
      till,
      lineStart: line.start,
      lineEnd: line.end
    });
    if (forward) {
      for (let i = pos + 1;i <= line.end; i++) {
        if (text[i] === char) {
          const result = till ? i - 1 : i;
          debug("findCharInLine result", { found: true, result });
          return result;
        }
      }
    } else {
      for (let i = pos - 1;i >= line.start; i--) {
        if (text[i] === char) {
          const result = till ? i + 1 : i;
          debug("findCharInLine result", { found: true, result });
          return result;
        }
      }
    }
    debug("findCharInLine result", { found: false, result: pos });
    return pos;
  }
  function findMatchingPair(currentInput, pos) {
    const text = currentInput.value;
    const char = text[pos];
    const pairs = {
      "(": ")",
      "[": "]",
      "{": "}",
      ")": "(",
      "]": "[",
      "}": "{"
    };
    if (!pairs[char])
      return pos;
    const target = pairs[char];
    const forward = ["(", "[", "{"].includes(char);
    const step = forward ? 1 : -1;
    let depth = 1;
    for (let i = pos + step;forward ? i < text.length : i >= 0; i += step) {
      if (text[i] === char)
        depth++;
      else if (text[i] === target) {
        depth--;
        if (depth === 0)
          return i;
      }
    }
    return pos;
  }
  function findParagraphBoundary(currentInput, pos, forward = true) {
    const text = currentInput.value;
    const lines = text.split(`
`);
    const currentLine = text.substring(0, pos).split(`
`).length - 1;
    if (forward) {
      for (let i = currentLine + 1;i < lines.length; i++) {
        if (lines[i].trim() === "") {
          return text.split(`
`).slice(0, i).join(`
`).length + 1;
        }
      }
      return text.length;
    } else {
      for (let i = currentLine - 1;i >= 0; i--) {
        if (lines[i].trim() === "") {
          return text.split(`
`).slice(0, i + 1).join(`
`).length;
        }
      }
      return 0;
    }
  }
  function findTextObject(currentInput, type, inner) {
    const pos = getCursorPos(currentInput);
    const text = currentInput.value;
    debug("findTextObject", { type, inner, pos });
    const pairs = {
      "(": { open: "(", close: ")" },
      ")": { open: "(", close: ")" },
      "[": { open: "[", close: "]" },
      "]": { open: "[", close: "]" },
      "{": { open: "{", close: "}" },
      "}": { open: "{", close: "}" },
      '"': { open: '"', close: '"' },
      "'": { open: "'", close: "'" },
      "`": { open: "`", close: "`" }
    };
    if (!pairs[type]) {
      debug("findTextObject: invalid type", { type });
      return { start: pos, end: pos };
    }
    const { open, close } = pairs[type];
    let start = -1;
    let end = -1;
    if (open === close) {
      let quoteCount = 0;
      let firstQuote = -1;
      for (let i = 0;i <= pos; i++) {
        if (text[i] === open) {
          if (quoteCount % 2 === 0)
            firstQuote = i;
          quoteCount++;
        }
      }
      if (quoteCount % 2 === 1) {
        start = firstQuote;
        for (let i = start + 1;i < text.length; i++) {
          if (text[i] === close) {
            end = i;
            break;
          }
        }
      }
    } else {
      let depth = 0;
      for (let i = pos;i >= 0; i--) {
        if (text[i] === close) {
          depth++;
        } else if (text[i] === open) {
          if (depth === 0) {
            start = i;
            break;
          }
          depth--;
        }
      }
      if (start !== -1) {
        depth = 0;
        for (let i = start;i < text.length; i++) {
          if (text[i] === open) {
            depth++;
          } else if (text[i] === close) {
            depth--;
            if (depth === 0) {
              end = i;
              break;
            }
          }
        }
      }
    }
    if (start === -1 || end === -1) {
      debug("findTextObject: no pair found");
      return { start: pos, end: pos };
    }
    const result = inner ? { start: start + 1, end } : { start, end: end + 1 };
    debug("findTextObject result", result);
    return result;
  }
  function saveState(currentInput, undoStack, redoStack) {
    if (!currentInput)
      return;
    debug("saveState", {
      value: currentInput.value,
      selectionStart: currentInput.selectionStart,
      selectionEnd: currentInput.selectionEnd,
      undoStackSize: undoStack.length
    });
    undoStack.push({
      value: currentInput.value,
      selectionStart: currentInput.selectionStart ?? 0,
      selectionEnd: currentInput.selectionEnd ?? 0
    });
    redoStack.length = 0;
    if (undoStack.length > 100)
      undoStack.shift();
  }
  function undo(currentInput, undoStack, redoStack) {
    if (undoStack.length === 0)
      return;
    debug("undo", { undoStackSize: undoStack.length });
    const current = {
      value: currentInput.value,
      selectionStart: currentInput.selectionStart ?? 0,
      selectionEnd: currentInput.selectionEnd ?? 0
    };
    redoStack.push(current);
    const prev = undoStack.pop();
    currentInput.value = prev.value;
    currentInput.selectionStart = prev.selectionStart;
    currentInput.selectionEnd = prev.selectionEnd;
  }
  function redo(currentInput, undoStack, redoStack) {
    if (redoStack.length === 0)
      return;
    debug("redo", { redoStackSize: redoStack.length });
    const current = {
      value: currentInput.value,
      selectionStart: currentInput.selectionStart ?? 0,
      selectionEnd: currentInput.selectionEnd ?? 0
    };
    undoStack.push(current);
    const next = redoStack.pop();
    currentInput.value = next.value;
    currentInput.selectionStart = next.selectionStart;
    currentInput.selectionEnd = next.selectionEnd;
  }

  // src/normal.ts
  function executeMotion(currentInput, motion, count = 1) {
    let pos = getCursorPos(currentInput);
    debug("executeMotion", { motion, count, startPos: pos });
    for (let i = 0;i < count; i++) {
      switch (motion) {
        case "h":
          pos = Math.max(0, pos - 1);
          break;
        case "l":
          pos = Math.min(currentInput.value.length, pos + 1);
          break;
        case "j":
          const currentLineJ = getLine(currentInput, pos);
          const offsetJ = pos - currentLineJ.start;
          const nextLineStartJ = currentLineJ.end + 1;
          if (nextLineStartJ < currentInput.value.length) {
            const nextLineJ = getLine(currentInput, nextLineStartJ);
            pos = Math.min(nextLineJ.start + offsetJ, nextLineJ.end);
          }
          break;
        case "k":
          const currentLineK = getLine(currentInput, pos);
          const offsetK = pos - currentLineK.start;
          if (currentLineK.start > 0) {
            const prevLineK = getLine(currentInput, currentLineK.start - 1);
            pos = Math.min(prevLineK.start + offsetK, prevLineK.end);
          }
          break;
        case "w":
          pos = findWordStart(currentInput, pos, true);
          break;
        case "b":
          pos = findWordStart(currentInput, pos, false);
          break;
        case "e":
          pos = findWordEnd(currentInput, pos, true);
          break;
        case "ge":
          pos = findWordEnd(currentInput, pos, false);
          break;
        case "0":
          pos = getLineStart(currentInput, pos);
          break;
        case "^":
          pos = getFirstNonBlank(currentInput, getLineStart(currentInput, pos));
          break;
        case "$":
          pos = getLineEnd(currentInput, pos);
          break;
        case "gg":
          pos = 0;
          break;
        case "G":
          pos = currentInput.value.length;
          break;
        case "{":
          pos = findParagraphBoundary(currentInput, pos, false);
          break;
        case "}":
          pos = findParagraphBoundary(currentInput, pos, true);
          break;
        case "%":
          pos = findMatchingPair(currentInput, pos);
          break;
      }
    }
    debug("executeMotion result", { motion, count, endPos: pos });
    setCursorPos(currentInput, pos);
    return pos;
  }
  function getMotionRange(currentInput, motion, count = 1) {
    const startPos = getCursorPos(currentInput);
    debug("getMotionRange", { motion, count, startPos });
    executeMotion(currentInput, motion, count);
    const endPos = getCursorPos(currentInput);
    setCursorPos(currentInput, startPos);
    const range = {
      start: Math.min(startPos, endPos),
      end: Math.max(startPos, endPos)
    };
    debug("getMotionRange result", range);
    return range;
  }
  function deleteRange(currentInput, undoStack, redoStack, start, end) {
    debug("deleteRange", {
      start,
      end,
      deleted: currentInput.value.substring(start, end)
    });
    saveState(currentInput, undoStack, redoStack);
    const text = currentInput.value;
    currentInput.value = text.substring(0, start) + text.substring(end);
    setCursorPos(currentInput, start);
  }
  function yankRange(currentInput, clipboard, start, end) {
    const yanked = currentInput.value.substring(start, end);
    debug("yankRange", { start, end, yanked });
    clipboard.content = yanked;
  }
  function changeRange(currentInput, undoStack, redoStack, start, end, enterInsertMode) {
    debug("changeRange", { start, end });
    deleteRange(currentInput, undoStack, redoStack, start, end);
    enterInsertMode();
  }
  function repeatLastChange(state) {
    const { lastChange, currentInput } = state;
    if (!lastChange || !currentInput)
      return;
    debug("repeatLastChange", lastChange);
    const count = lastChange.count || 1;
    state.countBuffer = String(count);
    if (lastChange.operator) {
      if (lastChange.motion) {
        state.operatorPending = lastChange.operator;
        processNormalCommand(lastChange.motion, state);
      } else if (lastChange.textObject) {
        state.operatorPending = lastChange.operator;
        state.commandBuffer = lastChange.textObject[0];
        processNormalCommand(lastChange.textObject[1], state);
      }
    } else if (lastChange.command) {
      switch (lastChange.command) {
        case "o":
        case "O":
        case "s":
        case "x":
        case "X":
        case "p":
        case "P":
          processNormalCommand(lastChange.command, state);
          break;
        case "r":
          state.commandBuffer = "r";
          processNormalCommand(lastChange.char ?? "", state);
          break;
      }
    }
  }
  function processNormalCommand(key, state) {
    const {
      currentInput,
      countBuffer,
      commandBuffer,
      operatorPending,
      undoStack,
      redoStack,
      clipboard,
      enterInsertMode,
      enterVisualMode
    } = state;
    if (!currentInput)
      return;
    const count = parseInt(countBuffer) || 1;
    debug("processNormalCommand", {
      key,
      count,
      countBuffer,
      commandBuffer,
      operatorPending
    });
    if (operatorPending) {
      if (key === operatorPending) {
        debug("processCommand: double operator", {
          operator: operatorPending,
          count
        });
        const line = getLine(currentInput, getCursorPos(currentInput));
        const start = line.start;
        const end = line.end < currentInput.value.length ? line.end + 1 : line.end;
        if (operatorPending === "d") {
          yankRange(currentInput, clipboard, start, end);
          deleteRange(currentInput, undoStack, redoStack, start, end);
          state.lastChange = { operator: "d", motion: "d", count };
        } else if (operatorPending === "y") {
          yankRange(currentInput, clipboard, start, end);
          state.lastChange = { operator: "y", motion: "y", count };
        } else if (operatorPending === "c") {
          yankRange(currentInput, clipboard, start, end);
          changeRange(currentInput, undoStack, redoStack, start, end, enterInsertMode);
          state.lastChange = { operator: "c", motion: "c", count };
        }
        state.operatorPending = null;
        state.countBuffer = "";
        return;
      }
      if (key === "i" || key === "a") {
        state.commandBuffer = key;
        return;
      }
      if (commandBuffer === "i" || commandBuffer === "a") {
        const inner = commandBuffer === "i";
        debug("processCommand: text object", {
          operator: operatorPending,
          textObject: commandBuffer + key,
          inner
        });
        const range2 = findTextObject(currentInput, key, inner);
        if (operatorPending === "d") {
          yankRange(currentInput, clipboard, range2.start, range2.end);
          deleteRange(currentInput, undoStack, redoStack, range2.start, range2.end);
          state.lastChange = {
            operator: "d",
            textObject: commandBuffer + key,
            count
          };
        } else if (operatorPending === "y") {
          yankRange(currentInput, clipboard, range2.start, range2.end);
          state.lastChange = {
            operator: "y",
            textObject: commandBuffer + key,
            count
          };
        } else if (operatorPending === "c") {
          yankRange(currentInput, clipboard, range2.start, range2.end);
          changeRange(currentInput, undoStack, redoStack, range2.start, range2.end, enterInsertMode);
          state.lastChange = {
            operator: "c",
            textObject: commandBuffer + key,
            count
          };
        }
        state.operatorPending = null;
        state.commandBuffer = "";
        state.countBuffer = "";
        return;
      }
      debug("processCommand: motion-based operation", {
        operator: operatorPending,
        motion: key,
        count
      });
      const range = getMotionRange(currentInput, key, count);
      if (operatorPending === "d") {
        yankRange(currentInput, clipboard, range.start, range.end);
        deleteRange(currentInput, undoStack, redoStack, range.start, range.end);
        state.lastChange = { operator: "d", motion: key, count };
      } else if (operatorPending === "y") {
        yankRange(currentInput, clipboard, range.start, range.end);
        state.lastChange = { operator: "y", motion: key, count };
      } else if (operatorPending === "c") {
        yankRange(currentInput, clipboard, range.start, range.end);
        changeRange(currentInput, undoStack, redoStack, range.start, range.end, enterInsertMode);
        state.lastChange = { operator: "c", motion: key, count };
      }
      state.operatorPending = null;
      state.commandBuffer = "";
      state.countBuffer = "";
      return;
    }
    if (commandBuffer) {
      const fullCommand = commandBuffer + key;
      if (fullCommand === "gg") {
        executeMotion(currentInput, "gg", count);
        state.commandBuffer = "";
        state.countBuffer = "";
        return;
      }
      if (commandBuffer === "g" && key === "e") {
        executeMotion(currentInput, "ge", count);
        state.commandBuffer = "";
        state.countBuffer = "";
        return;
      }
      if (["f", "F", "t", "T"].includes(commandBuffer)) {
        const forward = ["f", "t"].includes(commandBuffer);
        const till = ["t", "T"].includes(commandBuffer);
        state.lastFindChar = key;
        state.lastFindDirection = forward;
        state.lastFindType = commandBuffer;
        for (let i = 0;i < count; i++) {
          const newPos = findCharInLine(currentInput, getCursorPos(currentInput), key, forward, till);
          setCursorPos(currentInput, newPos);
        }
        state.commandBuffer = "";
        state.countBuffer = "";
        return;
      }
      if (commandBuffer === "r") {
        saveState(currentInput, undoStack, redoStack);
        const pos = getCursorPos(currentInput);
        const text = currentInput.value;
        currentInput.value = text.substring(0, pos) + key + text.substring(pos + 1);
        state.lastChange = { command: "r", char: key, count };
        state.commandBuffer = "";
        state.countBuffer = "";
        return;
      }
      state.commandBuffer = "";
    }
    switch (key) {
      case "h":
      case "j":
      case "k":
      case "l":
      case "w":
      case "b":
      case "e":
      case "0":
      case "^":
      case "$":
      case "G":
      case "{":
      case "}":
      case "%":
        executeMotion(currentInput, key, count);
        state.countBuffer = "";
        break;
      case "g":
      case "f":
      case "F":
      case "t":
      case "T":
      case "r":
        state.commandBuffer = key;
        break;
      case ";":
        if (state.lastFindChar) {
          for (let i = 0;i < count; i++) {
            const till = ["t", "T"].includes(state.lastFindType);
            const newPos = findCharInLine(currentInput, getCursorPos(currentInput), state.lastFindChar, state.lastFindDirection, till);
            setCursorPos(currentInput, newPos);
          }
        }
        state.countBuffer = "";
        break;
      case ",":
        if (state.lastFindChar) {
          for (let i = 0;i < count; i++) {
            const till = ["t", "T"].includes(state.lastFindType);
            const newPos = findCharInLine(currentInput, getCursorPos(currentInput), state.lastFindChar, !state.lastFindDirection, till);
            setCursorPos(currentInput, newPos);
          }
        }
        state.countBuffer = "";
        break;
      case "i":
        if (operatorPending) {
          state.commandBuffer = "i";
        } else {
          enterInsertMode();
          state.countBuffer = "";
        }
        break;
      case "a":
        if (operatorPending) {
          state.commandBuffer = "a";
        } else {
          setCursorPos(currentInput, getCursorPos(currentInput) + 1);
          enterInsertMode();
          state.countBuffer = "";
        }
        break;
      case "I":
        setCursorPos(currentInput, getFirstNonBlank(currentInput, getLineStart(currentInput, getCursorPos(currentInput))));
        enterInsertMode();
        state.countBuffer = "";
        break;
      case "A":
        setCursorPos(currentInput, getLineEnd(currentInput, getCursorPos(currentInput)));
        enterInsertMode();
        state.countBuffer = "";
        break;
      case "o":
        saveState(currentInput, undoStack, redoStack);
        const posO = getLineEnd(currentInput, getCursorPos(currentInput));
        currentInput.value = currentInput.value.substring(0, posO) + `
` + currentInput.value.substring(posO);
        setCursorPos(currentInput, posO + 1);
        enterInsertMode();
        state.lastChange = { command: "o", count };
        state.countBuffer = "";
        break;
      case "O":
        saveState(currentInput, undoStack, redoStack);
        const lineStartO = getLineStart(currentInput, getCursorPos(currentInput));
        currentInput.value = currentInput.value.substring(0, lineStartO) + `
` + currentInput.value.substring(lineStartO);
        setCursorPos(currentInput, lineStartO);
        enterInsertMode();
        state.lastChange = { command: "O", count };
        state.countBuffer = "";
        break;
      case "s":
        saveState(currentInput, undoStack, redoStack);
        const posS = getCursorPos(currentInput);
        currentInput.value = currentInput.value.substring(0, posS) + currentInput.value.substring(posS + 1);
        enterInsertMode();
        state.lastChange = { command: "s", count };
        state.countBuffer = "";
        break;
      case "x":
        saveState(currentInput, undoStack, redoStack);
        const posX = getCursorPos(currentInput);
        const endX = Math.min(posX + count, currentInput.value.length);
        clipboard.content = currentInput.value.substring(posX, endX);
        currentInput.value = currentInput.value.substring(0, posX) + currentInput.value.substring(endX);
        setCursorPos(currentInput, posX);
        state.lastChange = { command: "x", count };
        state.countBuffer = "";
        break;
      case "X":
        saveState(currentInput, undoStack, redoStack);
        for (let i = 0;i < count; i++) {
          const posXb = getCursorPos(currentInput);
          if (posXb > 0) {
            clipboard.content = currentInput.value[posXb - 1];
            currentInput.value = currentInput.value.substring(0, posXb - 1) + currentInput.value.substring(posXb);
            setCursorPos(currentInput, posXb - 1);
          }
        }
        state.lastChange = { command: "X", count };
        state.countBuffer = "";
        break;
      case "D":
        saveState(currentInput, undoStack, redoStack);
        const posD = getCursorPos(currentInput);
        const lineEndD = getLineEnd(currentInput, posD);
        clipboard.content = currentInput.value.substring(posD, lineEndD);
        currentInput.value = currentInput.value.substring(0, posD) + currentInput.value.substring(lineEndD);
        state.lastChange = { command: "D", count };
        state.countBuffer = "";
        break;
      case "d":
      case "c":
      case "y":
        state.operatorPending = key;
        break;
      case "p":
        saveState(currentInput, undoStack, redoStack);
        const posP = getCursorPos(currentInput) + 1;
        currentInput.value = currentInput.value.substring(0, posP) + clipboard.content + currentInput.value.substring(posP);
        setCursorPos(currentInput, posP + clipboard.content.length - 1);
        state.lastChange = { command: "p", count };
        state.countBuffer = "";
        break;
      case "P":
        saveState(currentInput, undoStack, redoStack);
        const posPb = getCursorPos(currentInput);
        currentInput.value = currentInput.value.substring(0, posPb) + clipboard.content + currentInput.value.substring(posPb);
        setCursorPos(currentInput, posPb + clipboard.content.length - 1);
        state.lastChange = { command: "P", count };
        state.countBuffer = "";
        break;
      case "u":
        undo(currentInput, undoStack, redoStack);
        state.countBuffer = "";
        break;
      case ".":
        if (state.lastChange) {
          repeatLastChange(state);
        }
        state.countBuffer = "";
        break;
      case "v":
        enterVisualMode(false);
        state.countBuffer = "";
        break;
      case "V":
        enterVisualMode(true);
        state.countBuffer = "";
        break;
      default:
        if (/\d/.test(key)) {
          state.countBuffer += key;
        } else {
          state.commandBuffer = "";
          state.countBuffer = "";
          state.operatorPending = null;
        }
    }
  }

  // src/visual.ts
  function updateVisualSelection2(currentInput, mode, visualStart, visualEnd) {
    if (!currentInput || visualStart === null || visualEnd === null)
      return;
    debug("updateVisualSelection", { visualStart, visualEnd });
    const adjustedEnd = mode === "visual-line" ? visualEnd : Math.min(visualEnd + 1, currentInput.value.length);
    updateVisualSelection(currentInput, visualStart, adjustedEnd);
    currentInput.selectionStart = visualEnd;
    currentInput.selectionEnd = visualEnd;
    updateCustomCaret(currentInput);
    updateLineNumbers(currentInput);
  }
  function extendVisualSelection(currentInput, mode, visualStart, visualEnd, newPos) {
    if (mode !== "visual" && mode !== "visual-line")
      return { visualStart, visualEnd };
    debug("extendVisualSelection BEFORE", {
      visualStart,
      visualEnd,
      newPos,
      mode
    });
    if (mode === "visual-line") {
      visualEnd = getLineEnd(currentInput, newPos);
      if (newPos < visualStart) {
        visualStart = getLineStart(currentInput, newPos);
      } else {
        visualStart = getLineStart(currentInput, visualStart);
      }
    } else {
      visualEnd = newPos;
    }
    debug("extendVisualSelection AFTER", { visualStart, visualEnd });
    updateVisualSelection2(currentInput, mode, visualStart, visualEnd);
    return { visualStart, visualEnd };
  }
  function getCurrentRange(mode, visualStart, visualEnd, currentInput) {
    if (mode === "visual" || mode === "visual-line") {
      const start = Math.min(visualStart, visualEnd);
      const end = Math.max(visualStart, visualEnd);
      return {
        start,
        end: mode === "visual-line" ? end : Math.min(end + 1, currentInput.value.length)
      };
    }
    const pos = getCursorPos(currentInput);
    return { start: pos, end: pos };
  }
  function processVisualCommand(key, state) {
    const {
      currentInput,
      countBuffer,
      commandBuffer,
      mode,
      visualStart,
      visualEnd,
      undoStack,
      redoStack,
      clipboard,
      enterInsertMode,
      exitVisualMode,
      enterVisualMode
    } = state;
    if (!currentInput)
      return;
    const count = parseInt(countBuffer) || 1;
    debug("processVisualCommand", { key, count, mode });
    if (commandBuffer) {
      const fullCommand = commandBuffer + key;
      if (fullCommand === "gg") {
        executeMotion(currentInput, "gg", count);
        const newPos = getCursorPos(currentInput);
        const newSelection = extendVisualSelection(currentInput, mode, visualStart, visualEnd, newPos);
        state.visualStart = newSelection.visualStart;
        state.visualEnd = newSelection.visualEnd;
        state.commandBuffer = "";
        state.countBuffer = "";
        return;
      }
      if (commandBuffer === "g" && key === "e") {
        executeMotion(currentInput, "ge", count);
        const newPos = getCursorPos(currentInput);
        const newSelection = extendVisualSelection(currentInput, mode, visualStart, visualEnd, newPos);
        state.visualStart = newSelection.visualStart;
        state.visualEnd = newSelection.visualEnd;
        state.commandBuffer = "";
        state.countBuffer = "";
        return;
      }
      if (["f", "F", "t", "T"].includes(commandBuffer)) {
        const forward = ["f", "t"].includes(commandBuffer);
        const till = ["t", "T"].includes(commandBuffer);
        state.lastFindChar = key;
        state.lastFindDirection = forward;
        state.lastFindType = commandBuffer;
        let newPos = getCursorPos(currentInput);
        for (let i = 0;i < count; i++) {
          newPos = findCharInLine(currentInput, newPos, key, forward, till);
        }
        setCursorPos(currentInput, newPos);
        const newSelection = extendVisualSelection(currentInput, mode, visualStart, visualEnd, newPos);
        state.visualStart = newSelection.visualStart;
        state.visualEnd = newSelection.visualEnd;
        state.commandBuffer = "";
        state.countBuffer = "";
        return;
      }
      state.commandBuffer = "";
    }
    const motionKeys = [
      "h",
      "j",
      "k",
      "l",
      "w",
      "b",
      "e",
      "0",
      "^",
      "$",
      "G",
      "{",
      "}",
      "%"
    ];
    if (motionKeys.includes(key)) {
      executeMotion(currentInput, key, count);
      const newPos = getCursorPos(currentInput);
      const newSelection = extendVisualSelection(currentInput, mode, visualStart, visualEnd, newPos);
      state.visualStart = newSelection.visualStart;
      state.visualEnd = newSelection.visualEnd;
      state.countBuffer = "";
      return;
    }
    if (key === "d") {
      const range = getCurrentRange(mode, visualStart, visualEnd, currentInput);
      yankRange(currentInput, clipboard, range.start, range.end);
      deleteRange(currentInput, undoStack, redoStack, range.start, range.end);
      exitVisualMode();
      state.countBuffer = "";
      return;
    }
    if (key === "y") {
      const range = getCurrentRange(mode, visualStart, visualEnd, currentInput);
      yankRange(currentInput, clipboard, range.start, range.end);
      exitVisualMode();
      state.countBuffer = "";
      return;
    }
    if (key === "c") {
      const range = getCurrentRange(mode, visualStart, visualEnd, currentInput);
      yankRange(currentInput, clipboard, range.start, range.end);
      deleteRange(currentInput, undoStack, redoStack, range.start, range.end);
      enterInsertMode();
      state.countBuffer = "";
      return;
    }
    if (key === "v") {
      if (mode === "visual") {
        exitVisualMode();
      } else {
        enterVisualMode(false);
      }
      state.countBuffer = "";
      return;
    }
    if (key === "V") {
      if (mode === "visual-line") {
        exitVisualMode();
      } else {
        enterVisualMode(true);
      }
      state.countBuffer = "";
      return;
    }
    if (key === ";") {
      if (state.lastFindChar) {
        let newPos = getCursorPos(currentInput);
        for (let i = 0;i < count; i++) {
          const till = ["t", "T"].includes(state.lastFindType);
          newPos = findCharInLine(currentInput, newPos, state.lastFindChar, state.lastFindDirection, till);
        }
        setCursorPos(currentInput, newPos);
        const newSelection = extendVisualSelection(currentInput, mode, visualStart, visualEnd, newPos);
        state.visualStart = newSelection.visualStart;
        state.visualEnd = newSelection.visualEnd;
      }
      state.countBuffer = "";
      return;
    }
    if (key === ",") {
      if (state.lastFindChar) {
        let newPos = getCursorPos(currentInput);
        for (let i = 0;i < count; i++) {
          const till = ["t", "T"].includes(state.lastFindType);
          newPos = findCharInLine(currentInput, newPos, state.lastFindChar, !state.lastFindDirection, till);
        }
<<<<<<< HEAD
        setCursorPos(currentInput, newPos);
        const newSelection = extendVisualSelection(currentInput, mode, visualStart, visualEnd, newPos);
        state.visualStart = newSelection.visualStart;
        state.visualEnd = newSelection.visualEnd;
      }
      state.countBuffer = "";
      return;
    }
    switch (key) {
      case "g":
      case "f":
      case "F":
      case "t":
      case "T":
        state.commandBuffer = key;
        break;
      case "x":
        const range = getCurrentRange(mode, visualStart, visualEnd, currentInput);
        yankRange(currentInput, clipboard, range.start, range.end);
        deleteRange(currentInput, undoStack, redoStack, range.start, range.end);
        exitVisualMode();
        state.countBuffer = "";
        break;
      case "p":
      case "P":
        saveState(currentInput, undoStack, redoStack);
        const range2 = getCurrentRange(mode, visualStart, visualEnd, currentInput);
        deleteRange(currentInput, undoStack, redoStack, range2.start, range2.end);
        currentInput.value = currentInput.value.substring(0, range2.start) + clipboard.content + currentInput.value.substring(range2.start);
        setCursorPos(currentInput, range2.start);
        exitVisualMode();
        state.countBuffer = "";
        break;
      default:
        if (/\d/.test(key)) {
          state.countBuffer += key;
        } else {
          state.commandBuffer = "";
          state.countBuffer = "";
=======
        function handleFocus(e) {
            const el = e.target;
            debug("handleFocus", {
                tag: el.tagName,
                isNewInput: currentInput !== el,
                currentMode: mode,
            });
            if (el.tagName === "INPUT" || el.tagName === "TEXTAREA") {
                if (
                    el.readOnly ||
                    el.getAttribute("aria-readonly") === "true"
                ) {
                    debug("handleFocus: skipping readonly element");
                    currentInput = null;
                    updateIndicator(mode, currentInput);
                    return;
                }
                if (currentInput !== el) {
                    currentInput = el;
                    mode = "insert";
                    undoStack = [];
                    redoStack = [];
                    updateIndicator(mode, currentInput);
                    debug("Attaching direct keydown listener to element");
                    const originalOnKeyDown = el.onkeydown;
                    el.onkeydown = (event) => {
                        debug("onkeydown property handler", {
                            key: event.key,
                            ctrl: event.ctrlKey,
                        });
                        if (
                            event.key === "Escape" ||
                            (event.ctrlKey && event.key === "]")
                        ) {
                            debug(
                                "ESC/Ctrl-] in onkeydown - calling handleKeyDown",
                            );
                            handleKeyDown(event);
                            return false;
                        }
                        if (originalOnKeyDown) {
                            return originalOnKeyDown.call(el, event);
                        }
                        return true;
                    };
                    el.addEventListener(
                        "keydown",
                        (event) => {
                            const kbEvent = event;
                            debug("DIRECT element keydown", {
                                key: kbEvent.key,
                                ctrl: kbEvent.ctrlKey,
                                target: kbEvent.target.tagName,
                                defaultPrevented: kbEvent.defaultPrevented,
                                propagationStopped: kbEvent.cancelBubble,
                            });
                            if (
                                kbEvent.key === "Escape" ||
                                (kbEvent.ctrlKey && kbEvent.key === "]")
                            ) {
                                debug(
                                    "DIRECT ESC/Ctrl-] on element - calling handleKeyDown",
                                );
                                handleKeyDown(kbEvent);
                            }
                        },
                        true,
                    );
                } else {
                    debug("handleFocus: same input refocused, keeping mode", {
                        mode,
                    });
                    updateIndicator(mode, currentInput);
                    if (mode === "normal") {
                        createCustomCaret(currentInput);
                    }
                }
            }
>>>>>>> abd8ce2e
        }
    }
  }

  // src/main.ts
  var mode = "normal";
  var currentInput = null;
  var commandBuffer = "";
  var countBuffer = "";
  var operatorPending = null;
  var lastFindChar = null;
  var lastFindDirection = null;
  var lastFindType = null;
  var clipboard = { content: "" };
  var undoStack = [];
  var redoStack = [];
  var lastChange = null;
  var allowBlur = false;
  var escapePressed = false;
  var visualStart = null;
  var visualEnd = null;
  function enterInsertMode() {
    debug("enterInsertMode", { from: mode });
    mode = "insert";
    visualStart = null;
    visualEnd = null;
    clearVisualSelection();
    removeCustomCaret(currentInput);
    if (currentInput) {
      updateLineNumbers(currentInput);
    }
    updateIndicator(mode, currentInput);
  }
  function enterNormalMode() {
    debug("enterNormalMode", { from: mode });
    mode = "normal";
    visualStart = null;
    visualEnd = null;
    clearVisualSelection();
    updateIndicator(mode, currentInput);
    if (currentInput) {
      const pos = getCursorPos(currentInput);
      const lineEnd = getLineEnd(currentInput, pos);
      if (pos === lineEnd && pos > 0 && currentInput.value[pos - 1] !== `
`) {
        setCursorPos(currentInput, pos - 1);
      }
      createCustomCaret(currentInput);
      updateLineNumbers(currentInput);
    }
  }
  function enterVisualMode(lineMode = false) {
    debug("enterVisualMode", { lineMode, from: mode });
    mode = lineMode ? "visual-line" : "visual";
    if (currentInput) {
      const pos = getCursorPos(currentInput);
      if (lineMode) {
        visualStart = getLineStart(currentInput, pos);
        visualEnd = getLineEnd(currentInput, pos);
      } else {
        visualStart = pos;
        visualEnd = pos;
      }
      createCustomCaret(currentInput);
      updateVisualSelection2(currentInput, mode, visualStart, visualEnd);
      updateLineNumbers(currentInput);
    }
    updateIndicator(mode, currentInput);
  }
  function exitVisualMode() {
    debug("exitVisualMode");
    visualStart = null;
    visualEnd = null;
    clearVisualSelection();
    enterNormalMode();
  }
  function processCommand(key) {
    debug("processCommand", { key, mode, visualStart, visualEnd });
    const state = {
      currentInput,
      mode,
      countBuffer,
      commandBuffer,
      operatorPending,
      lastFindChar: lastFindChar ?? "",
      lastFindDirection: lastFindDirection ?? false,
      lastFindType: lastFindType ?? "",
      clipboard,
      undoStack,
      redoStack,
      lastChange,
      visualStart: visualStart ?? 0,
      visualEnd: visualEnd ?? 0,
      allowBlur,
      enterInsertMode,
      enterNormalMode,
      enterVisualMode,
      exitVisualMode
    };
    debug("processCommand state", {
      stateVisualStart: state.visualStart,
      stateVisualEnd: state.visualEnd
    });
    const oldMode = mode;
    if (mode === "visual" || mode === "visual-line") {
      processVisualCommand(key, state);
    } else {
      processNormalCommand(key, state);
    }
    countBuffer = state.countBuffer;
    commandBuffer = state.commandBuffer;
    operatorPending = state.operatorPending;
    lastFindChar = state.lastFindChar;
    lastFindDirection = state.lastFindDirection;
    lastFindType = state.lastFindType;
    lastChange = state.lastChange;
    const enteredVisualMode = oldMode !== "visual" && oldMode !== "visual-line" && (mode === "visual" || mode === "visual-line");
    if (!enteredVisualMode) {
      visualStart = state.visualStart;
      visualEnd = state.visualEnd;
    }
    debug("processCommand end", {
      oldMode,
      newMode: mode,
      enteredVisualMode,
      visualStart,
      visualEnd
    });
  }
  function handleFocus(e) {
    const el = e.target;
    debug("handleFocus", {
      tag: el.tagName,
      isNewInput: currentInput !== el,
      currentMode: mode
    });
    if (el.tagName === "INPUT" || el.tagName === "TEXTAREA") {
      if (el.readOnly || el.getAttribute("aria-readonly") === "true") {
        debug("handleFocus: skipping readonly element");
        currentInput = null;
        updateIndicator(mode, currentInput);
        return;
      }
      if (currentInput !== el) {
        currentInput = el;
        mode = "insert";
        undoStack = [];
        redoStack = [];
        updateIndicator(mode, currentInput);
        debug("Attaching direct keydown listener to element");
        const originalOnKeyDown = el.onkeydown;
        el.onkeydown = (event) => {
          debug("onkeydown property handler", { key: event.key });
          if (event.key === "Escape") {
            debug("ESC in onkeydown - calling handleKeyDown");
            handleKeyDown(event);
            return false;
          }
          if (originalOnKeyDown) {
            return originalOnKeyDown.call(el, event);
          }
          return true;
        };
        el.addEventListener("keydown", (event) => {
          const kbEvent = event;
          debug("DIRECT element keydown", {
            key: kbEvent.key,
            target: kbEvent.target.tagName,
            defaultPrevented: kbEvent.defaultPrevented,
            propagationStopped: kbEvent.cancelBubble
          });
          if (kbEvent.key === "Escape") {
            debug("DIRECT ESC on element - calling handleKeyDown");
            handleKeyDown(kbEvent);
          }
        }, true);
      } else {
        debug("handleFocus: same input refocused, keeping mode", { mode });
        updateIndicator(mode, currentInput);
        if (mode === "normal") {
          createCustomCaret(currentInput);
        }
<<<<<<< HEAD
      }
    }
  }
  function handleBlur(e) {
    if (e.target === currentInput) {
      debug("handleBlur", {
        mode,
        allowBlur,
        escapePressed,
        relatedTarget: e.relatedTarget,
        isTrusted: e.isTrusted
      });
      if (e.relatedTarget) {
        debug("handleBlur: focus moving to another element, allowing blur");
        allowBlur = false;
        removeCustomCaret(currentInput);
        removeLineNumbers();
        clearVisualSelection();
        currentInput = null;
        updateIndicator(mode, currentInput);
        return;
      }
      const isEscapeBlur = escapePressed && mode === "insert" || mode === "insert" && !allowBlur && !e.relatedTarget && e.isTrusted;
      if (isEscapeBlur) {
        debug("handleBlur: ESC caused blur, switching to normal mode");
        escapePressed = false;
        enterNormalMode();
        e.preventDefault();
        e.stopPropagation();
        const input = currentInput;
        setTimeout(() => {
          debug("handleBlur: refocusing in normal mode");
          input.focus();
        }, 0);
        return;
      }
      if (mode === "insert" && !allowBlur) {
        debug("handleBlur: unexpected blur in insert mode, preventing");
        e.preventDefault();
        e.stopPropagation();
        const input = currentInput;
        setTimeout(() => {
          debug("handleBlur: refocusing element");
          input.focus();
        }, 0);
        return;
      }
      debug("handleBlur: allowing blur", { mode, allowBlur });
      allowBlur = false;
      removeCustomCaret(currentInput);
      removeLineNumbers();
      clearVisualSelection();
      currentInput = null;
      updateIndicator(mode, currentInput);
    }
  }
  function handleKeyDown(e) {
    debug("handleKeyDown ENTRY", {
      hasCurrentInput: !!currentInput,
      key: e.key,
      ctrl: e.ctrlKey,
      mode,
      target: e.target.tagName,
      defaultPrevented: e.defaultPrevented,
      propagationStopped: e.cancelBubble,
      eventPhase: e.eventPhase
    });
    if (!currentInput) {
      debug("handleKeyDown: no currentInput, returning");
      return;
    }
    debug("handleKeyDown", {
      key: e.key,
      ctrl: e.ctrlKey,
      mode,
      target: e.target.tagName
    });
    if (e.key === "Escape" || e.ctrlKey && e.key === "]") {
      debug("handleKeyDown: ESC/Ctrl-] pressed", {
        mode,
        eventTarget: e.target,
        currentInput
      });
      e.preventDefault();
      e.stopPropagation();
      e.stopImmediatePropagation();
      if (mode === "insert") {
        debug("handleKeyDown: switching from insert to normal");
        enterNormalMode();
        debug("handleKeyDown: mode switch complete", { newMode: mode });
      } else {
        debug("handleKeyDown: unfocusing from normal mode");
        commandBuffer = "";
        countBuffer = "";
        operatorPending = null;
        allowBlur = true;
        currentInput.blur();
      }
      debug("handleKeyDown: ESC handling complete, returning");
      return;
    }
    if (mode === "insert") {
      debug("handleKeyDown: insert mode, passing through");
      return;
    }
    debug("handleKeyDown: normal mode, processing command");
    e.preventDefault();
    if (e.ctrlKey && e.key === "r") {
      debug("handleKeyDown: Ctrl-r redo");
      redo(currentInput, undoStack, redoStack);
      return;
    }
    processCommand(e.key);
  }
  debug("Vim Mode initialized");
  if (typeof window === "undefined" || typeof document === "undefined") {
    debug("Skipping event listener setup - no window/document");
  } else {
    window.addEventListener("keydown", (e) => {
      if (e.key === "Escape") {
        debug("GLOBAL ESC keydown detected", {
          target: e.target.tagName,
          eventPhase: e.eventPhase,
          defaultPrevented: e.defaultPrevented,
          timestamp: e.timeStamp
        });
        escapePressed = true;
        setTimeout(() => {
          escapePressed = false;
          debug("escapePressed flag cleared");
        }, 100);
      }
    }, true);
    window.addEventListener("keyup", (e) => {
      if (e.key === "Escape") {
        debug("GLOBAL ESC keyup detected", {
          target: e.target.tagName,
          timestamp: e.timeStamp
        });
      }
    }, true);
    const testListener = (e) => {
      if (e.key === "Escape") {
        debug("RAW ESC DETECTED on document", {
          target: e.target.tagName,
          currentTarget: e.currentTarget,
          eventPhase: e.eventPhase,
          defaultPrevented: e.defaultPrevented,
          propagationStopped: e.cancelBubble,
          timestamp: e.timeStamp
        });
      }
    };
    window.addEventListener("keydown", (e) => {
      if (e.key === "Escape") {
        debug("WINDOW ESC listener", {
          target: e.target.tagName,
          eventPhase: e.eventPhase,
          defaultPrevented: e.defaultPrevented
        });
      }
    }, true);
    document.addEventListener("focusin", handleFocus, true);
    document.addEventListener("focusout", handleBlur, true);
    document.addEventListener("keydown", testListener, true);
    document.addEventListener("keydown", handleKeyDown, true);
    document.addEventListener("input", (e) => {
      if (currentInput && e.target === currentInput && mode === "insert") {
        debug("input event: updating line numbers");
        updateLineNumbers(currentInput);
      }
    }, true);
    document.addEventListener("keydown", (e) => {
      if (e.key === "Escape") {
        debug("Secondary ESC listener (bubbling phase)", {
          defaultPrevented: e.defaultPrevented,
          propagationStopped: e.cancelBubble,
          currentInput: !!currentInput,
          mode
        });
      }
    }, false);
    window.addEventListener("scroll", () => {
      if (currentInput) {
        if (mode === "normal") {
          debug("scroll event: updating custom caret");
          updateCustomCaret(currentInput);
          updateLineNumbers(currentInput);
        } else if ((mode === "visual" || mode === "visual-line") && visualStart !== null && visualEnd !== null) {
          debug("scroll event: updating visual selection");
          updateVisualSelection2(currentInput, mode, visualStart, visualEnd);
          updateLineNumbers(currentInput);
        }
      }
    }, true);
    window.addEventListener("resize", () => {
      if (currentInput) {
        if (mode === "normal") {
          debug("resize event: updating custom caret");
          updateCustomCaret(currentInput);
          updateLineNumbers(currentInput);
        } else if ((mode === "visual" || mode === "visual-line") && visualStart !== null && visualEnd !== null) {
          debug("resize event: updating visual selection");
          updateVisualSelection2(currentInput, mode, visualStart, visualEnd);
          updateLineNumbers(currentInput);
=======
        function handleKeyDown(e) {
            debug("handleKeyDown ENTRY", {
                hasCurrentInput: !!currentInput,
                key: e.key,
                ctrl: e.ctrlKey,
                mode,
                target: e.target.tagName,
                defaultPrevented: e.defaultPrevented,
                propagationStopped: e.cancelBubble,
                eventPhase: e.eventPhase,
            });
            if (!currentInput) {
                debug("handleKeyDown: no currentInput, returning");
                return;
            }
            debug("handleKeyDown", {
                key: e.key,
                ctrl: e.ctrlKey,
                mode,
                target: e.target.tagName,
            });
            if (e.key === "Escape" || (e.ctrlKey && e.key === "]")) {
                debug("handleKeyDown: ESC/Ctrl-] pressed", {
                    mode,
                    eventTarget: e.target,
                    currentInput,
                });
                e.preventDefault();
                e.stopPropagation();
                e.stopImmediatePropagation();
                if (mode === "insert") {
                    debug("handleKeyDown: switching from insert to normal");
                    enterNormalMode();
                    debug("handleKeyDown: mode switch complete", {
                        newMode: mode,
                    });
                } else if (mode === "visual" || mode === "visual-line") {
                    debug("handleKeyDown: exiting visual mode to normal");
                    exitVisualMode();
                    debug("handleKeyDown: mode switch complete", {
                        newMode: mode,
                    });
                } else {
                    debug("handleKeyDown: unfocusing from normal mode");
                    commandBuffer = "";
                    countBuffer = "";
                    operatorPending = null;
                    allowBlur = true;
                    currentInput.blur();
                }
                debug("handleKeyDown: ESC handling complete, returning");
                return;
            }
            if (mode === "insert") {
                debug("handleKeyDown: insert mode, passing through");
                return;
            }
            debug("handleKeyDown: normal mode, processing command");
            e.preventDefault();
            if (e.ctrlKey && e.key === "r") {
                debug("handleKeyDown: Ctrl-r redo");
                redo(currentInput, undoStack, redoStack);
                return;
            }
            processCommand(e.key);
        }
        debug("Vim Mode initialized");
        if (typeof window === "undefined" || typeof document === "undefined") {
            debug("Skipping event listener setup - no window/document");
        } else {
            window.addEventListener(
                "keydown",
                (e) => {
                    if (e.key === "Escape" || (e.ctrlKey && e.key === "]")) {
                        debug("GLOBAL ESC/Ctrl-] keydown detected", {
                            key: e.key,
                            ctrl: e.ctrlKey,
                            target: e.target.tagName,
                            eventPhase: e.eventPhase,
                            defaultPrevented: e.defaultPrevented,
                            timestamp: e.timeStamp,
                        });
                        escapePressed = true;
                        setTimeout(() => {
                            escapePressed = false;
                            debug("escapePressed flag cleared");
                        }, 100);
                    }
                },
                true,
            );
            window.addEventListener(
                "keyup",
                (e) => {
                    if (e.key === "Escape" || (e.ctrlKey && e.key === "]")) {
                        debug("GLOBAL ESC/Ctrl-] keyup detected", {
                            key: e.key,
                            ctrl: e.ctrlKey,
                            target: e.target.tagName,
                            timestamp: e.timeStamp,
                        });
                    }
                },
                true,
            );
            const testListener = (e) => {
                if (e.key === "Escape" || (e.ctrlKey && e.key === "]")) {
                    debug("RAW ESC/Ctrl-] DETECTED on document", {
                        key: e.key,
                        ctrl: e.ctrlKey,
                        target: e.target.tagName,
                        currentTarget: e.currentTarget,
                        eventPhase: e.eventPhase,
                        defaultPrevented: e.defaultPrevented,
                        propagationStopped: e.cancelBubble,
                        timestamp: e.timeStamp,
                    });
                }
            };
            window.addEventListener(
                "keydown",
                (e) => {
                    if (e.key === "Escape" || (e.ctrlKey && e.key === "]")) {
                        debug("WINDOW ESC/Ctrl-] listener", {
                            key: e.key,
                            ctrl: e.ctrlKey,
                            target: e.target.tagName,
                            eventPhase: e.eventPhase,
                            defaultPrevented: e.defaultPrevented,
                        });
                    }
                },
                true,
            );
            document.addEventListener("focusin", handleFocus, true);
            document.addEventListener("focusout", handleBlur, true);
            document.addEventListener("keydown", testListener, true);
            document.addEventListener("keydown", handleKeyDown, true);
            document.addEventListener(
                "input",
                (e) => {
                    if (
                        currentInput &&
                        e.target === currentInput &&
                        mode === "insert"
                    ) {
                        debug("input event: updating line numbers");
                        updateLineNumbers(currentInput);
                    }
                },
                true,
            );
            document.addEventListener(
                "keydown",
                (e) => {
                    if (e.key === "Escape" || (e.ctrlKey && e.key === "]")) {
                        debug(
                            "Secondary ESC/Ctrl-] listener (bubbling phase)",
                            {
                                key: e.key,
                                ctrl: e.ctrlKey,
                                defaultPrevented: e.defaultPrevented,
                                propagationStopped: e.cancelBubble,
                                currentInput: !!currentInput,
                                mode,
                            },
                        );
                    }
                },
                false,
            );
            window.addEventListener(
                "scroll",
                () => {
                    if (currentInput) {
                        if (mode === "normal") {
                            debug("scroll event: updating custom caret");
                            updateCustomCaret(currentInput);
                            updateLineNumbers(currentInput);
                        } else if (
                            (mode === "visual" || mode === "visual-line") &&
                            visualStart !== null &&
                            visualEnd !== null
                        ) {
                            debug("scroll event: updating visual selection");
                            updateVisualSelection2(
                                currentInput,
                                mode,
                                visualStart,
                                visualEnd,
                            );
                            updateLineNumbers(currentInput);
                        }
                    }
                },
                true,
            );
            window.addEventListener("resize", () => {
                if (currentInput) {
                    if (mode === "normal") {
                        debug("resize event: updating custom caret");
                        updateCustomCaret(currentInput);
                        updateLineNumbers(currentInput);
                    } else if (
                        (mode === "visual" || mode === "visual-line") &&
                        visualStart !== null &&
                        visualEnd !== null
                    ) {
                        debug("resize event: updating visual selection");
                        updateVisualSelection2(
                            currentInput,
                            mode,
                            visualStart,
                            visualEnd,
                        );
                        updateLineNumbers(currentInput);
                    }
                }
            });
            debug("Event listeners attached", {
                testListener: !!testListener,
                handleKeyDown: !!handleKeyDown,
                handleFocus: !!handleFocus,
                handleBlur: !!handleBlur,
            });
>>>>>>> abd8ce2e
        }
      }
    });
    debug("Event listeners attached", {
      testListener: !!testListener,
      handleKeyDown: !!handleKeyDown,
      handleFocus: !!handleFocus,
      handleBlur: !!handleBlur
    });
  }
  updateIndicator(mode, currentInput);
})();

})();<|MERGE_RESOLUTION|>--- conflicted
+++ resolved
@@ -1533,7 +1533,6 @@
           const till = ["t", "T"].includes(state.lastFindType);
           newPos = findCharInLine(currentInput, newPos, state.lastFindChar, !state.lastFindDirection, till);
         }
-<<<<<<< HEAD
         setCursorPos(currentInput, newPos);
         const newSelection = extendVisualSelection(currentInput, mode, visualStart, visualEnd, newPos);
         state.visualStart = newSelection.visualStart;
@@ -1573,86 +1572,6 @@
         } else {
           state.commandBuffer = "";
           state.countBuffer = "";
-=======
-        function handleFocus(e) {
-            const el = e.target;
-            debug("handleFocus", {
-                tag: el.tagName,
-                isNewInput: currentInput !== el,
-                currentMode: mode,
-            });
-            if (el.tagName === "INPUT" || el.tagName === "TEXTAREA") {
-                if (
-                    el.readOnly ||
-                    el.getAttribute("aria-readonly") === "true"
-                ) {
-                    debug("handleFocus: skipping readonly element");
-                    currentInput = null;
-                    updateIndicator(mode, currentInput);
-                    return;
-                }
-                if (currentInput !== el) {
-                    currentInput = el;
-                    mode = "insert";
-                    undoStack = [];
-                    redoStack = [];
-                    updateIndicator(mode, currentInput);
-                    debug("Attaching direct keydown listener to element");
-                    const originalOnKeyDown = el.onkeydown;
-                    el.onkeydown = (event) => {
-                        debug("onkeydown property handler", {
-                            key: event.key,
-                            ctrl: event.ctrlKey,
-                        });
-                        if (
-                            event.key === "Escape" ||
-                            (event.ctrlKey && event.key === "]")
-                        ) {
-                            debug(
-                                "ESC/Ctrl-] in onkeydown - calling handleKeyDown",
-                            );
-                            handleKeyDown(event);
-                            return false;
-                        }
-                        if (originalOnKeyDown) {
-                            return originalOnKeyDown.call(el, event);
-                        }
-                        return true;
-                    };
-                    el.addEventListener(
-                        "keydown",
-                        (event) => {
-                            const kbEvent = event;
-                            debug("DIRECT element keydown", {
-                                key: kbEvent.key,
-                                ctrl: kbEvent.ctrlKey,
-                                target: kbEvent.target.tagName,
-                                defaultPrevented: kbEvent.defaultPrevented,
-                                propagationStopped: kbEvent.cancelBubble,
-                            });
-                            if (
-                                kbEvent.key === "Escape" ||
-                                (kbEvent.ctrlKey && kbEvent.key === "]")
-                            ) {
-                                debug(
-                                    "DIRECT ESC/Ctrl-] on element - calling handleKeyDown",
-                                );
-                                handleKeyDown(kbEvent);
-                            }
-                        },
-                        true,
-                    );
-                } else {
-                    debug("handleFocus: same input refocused, keeping mode", {
-                        mode,
-                    });
-                    updateIndicator(mode, currentInput);
-                    if (mode === "normal") {
-                        createCustomCaret(currentInput);
-                    }
-                }
-            }
->>>>>>> abd8ce2e
         }
     }
   }
@@ -1805,9 +1724,12 @@
         debug("Attaching direct keydown listener to element");
         const originalOnKeyDown = el.onkeydown;
         el.onkeydown = (event) => {
-          debug("onkeydown property handler", { key: event.key });
-          if (event.key === "Escape") {
-            debug("ESC in onkeydown - calling handleKeyDown");
+          debug("onkeydown property handler", {
+            key: event.key,
+            ctrl: event.ctrlKey
+          });
+          if (event.key === "Escape" || event.ctrlKey && event.key === "]") {
+            debug("ESC/Ctrl-] in onkeydown - calling handleKeyDown");
             handleKeyDown(event);
             return false;
           }
@@ -1820,12 +1742,13 @@
           const kbEvent = event;
           debug("DIRECT element keydown", {
             key: kbEvent.key,
+            ctrl: kbEvent.ctrlKey,
             target: kbEvent.target.tagName,
             defaultPrevented: kbEvent.defaultPrevented,
             propagationStopped: kbEvent.cancelBubble
           });
-          if (kbEvent.key === "Escape") {
-            debug("DIRECT ESC on element - calling handleKeyDown");
+          if (kbEvent.key === "Escape" || kbEvent.ctrlKey && kbEvent.key === "]") {
+            debug("DIRECT ESC/Ctrl-] on element - calling handleKeyDown");
             handleKeyDown(kbEvent);
           }
         }, true);
@@ -1835,7 +1758,6 @@
         if (mode === "normal") {
           createCustomCaret(currentInput);
         }
-<<<<<<< HEAD
       }
     }
   }
@@ -1926,6 +1848,10 @@
         debug("handleKeyDown: switching from insert to normal");
         enterNormalMode();
         debug("handleKeyDown: mode switch complete", { newMode: mode });
+      } else if (mode === "visual" || mode === "visual-line") {
+        debug("handleKeyDown: exiting visual mode to normal");
+        exitVisualMode();
+        debug("handleKeyDown: mode switch complete", { newMode: mode });
       } else {
         debug("handleKeyDown: unfocusing from normal mode");
         commandBuffer = "";
@@ -1955,8 +1881,10 @@
     debug("Skipping event listener setup - no window/document");
   } else {
     window.addEventListener("keydown", (e) => {
-      if (e.key === "Escape") {
-        debug("GLOBAL ESC keydown detected", {
+      if (e.key === "Escape" || e.ctrlKey && e.key === "]") {
+        debug("GLOBAL ESC/Ctrl-] keydown detected", {
+          key: e.key,
+          ctrl: e.ctrlKey,
           target: e.target.tagName,
           eventPhase: e.eventPhase,
           defaultPrevented: e.defaultPrevented,
@@ -1970,16 +1898,20 @@
       }
     }, true);
     window.addEventListener("keyup", (e) => {
-      if (e.key === "Escape") {
-        debug("GLOBAL ESC keyup detected", {
+      if (e.key === "Escape" || e.ctrlKey && e.key === "]") {
+        debug("GLOBAL ESC/Ctrl-] keyup detected", {
+          key: e.key,
+          ctrl: e.ctrlKey,
           target: e.target.tagName,
           timestamp: e.timeStamp
         });
       }
     }, true);
     const testListener = (e) => {
-      if (e.key === "Escape") {
-        debug("RAW ESC DETECTED on document", {
+      if (e.key === "Escape" || e.ctrlKey && e.key === "]") {
+        debug("RAW ESC/Ctrl-] DETECTED on document", {
+          key: e.key,
+          ctrl: e.ctrlKey,
           target: e.target.tagName,
           currentTarget: e.currentTarget,
           eventPhase: e.eventPhase,
@@ -1990,8 +1922,10 @@
       }
     };
     window.addEventListener("keydown", (e) => {
-      if (e.key === "Escape") {
-        debug("WINDOW ESC listener", {
+      if (e.key === "Escape" || e.ctrlKey && e.key === "]") {
+        debug("WINDOW ESC/Ctrl-] listener", {
+          key: e.key,
+          ctrl: e.ctrlKey,
           target: e.target.tagName,
           eventPhase: e.eventPhase,
           defaultPrevented: e.defaultPrevented
@@ -2009,8 +1943,10 @@
       }
     }, true);
     document.addEventListener("keydown", (e) => {
-      if (e.key === "Escape") {
-        debug("Secondary ESC listener (bubbling phase)", {
+      if (e.key === "Escape" || e.ctrlKey && e.key === "]") {
+        debug("Secondary ESC/Ctrl-] listener (bubbling phase)", {
+          key: e.key,
+          ctrl: e.ctrlKey,
           defaultPrevented: e.defaultPrevented,
           propagationStopped: e.cancelBubble,
           currentInput: !!currentInput,
@@ -2041,233 +1977,6 @@
           debug("resize event: updating visual selection");
           updateVisualSelection2(currentInput, mode, visualStart, visualEnd);
           updateLineNumbers(currentInput);
-=======
-        function handleKeyDown(e) {
-            debug("handleKeyDown ENTRY", {
-                hasCurrentInput: !!currentInput,
-                key: e.key,
-                ctrl: e.ctrlKey,
-                mode,
-                target: e.target.tagName,
-                defaultPrevented: e.defaultPrevented,
-                propagationStopped: e.cancelBubble,
-                eventPhase: e.eventPhase,
-            });
-            if (!currentInput) {
-                debug("handleKeyDown: no currentInput, returning");
-                return;
-            }
-            debug("handleKeyDown", {
-                key: e.key,
-                ctrl: e.ctrlKey,
-                mode,
-                target: e.target.tagName,
-            });
-            if (e.key === "Escape" || (e.ctrlKey && e.key === "]")) {
-                debug("handleKeyDown: ESC/Ctrl-] pressed", {
-                    mode,
-                    eventTarget: e.target,
-                    currentInput,
-                });
-                e.preventDefault();
-                e.stopPropagation();
-                e.stopImmediatePropagation();
-                if (mode === "insert") {
-                    debug("handleKeyDown: switching from insert to normal");
-                    enterNormalMode();
-                    debug("handleKeyDown: mode switch complete", {
-                        newMode: mode,
-                    });
-                } else if (mode === "visual" || mode === "visual-line") {
-                    debug("handleKeyDown: exiting visual mode to normal");
-                    exitVisualMode();
-                    debug("handleKeyDown: mode switch complete", {
-                        newMode: mode,
-                    });
-                } else {
-                    debug("handleKeyDown: unfocusing from normal mode");
-                    commandBuffer = "";
-                    countBuffer = "";
-                    operatorPending = null;
-                    allowBlur = true;
-                    currentInput.blur();
-                }
-                debug("handleKeyDown: ESC handling complete, returning");
-                return;
-            }
-            if (mode === "insert") {
-                debug("handleKeyDown: insert mode, passing through");
-                return;
-            }
-            debug("handleKeyDown: normal mode, processing command");
-            e.preventDefault();
-            if (e.ctrlKey && e.key === "r") {
-                debug("handleKeyDown: Ctrl-r redo");
-                redo(currentInput, undoStack, redoStack);
-                return;
-            }
-            processCommand(e.key);
-        }
-        debug("Vim Mode initialized");
-        if (typeof window === "undefined" || typeof document === "undefined") {
-            debug("Skipping event listener setup - no window/document");
-        } else {
-            window.addEventListener(
-                "keydown",
-                (e) => {
-                    if (e.key === "Escape" || (e.ctrlKey && e.key === "]")) {
-                        debug("GLOBAL ESC/Ctrl-] keydown detected", {
-                            key: e.key,
-                            ctrl: e.ctrlKey,
-                            target: e.target.tagName,
-                            eventPhase: e.eventPhase,
-                            defaultPrevented: e.defaultPrevented,
-                            timestamp: e.timeStamp,
-                        });
-                        escapePressed = true;
-                        setTimeout(() => {
-                            escapePressed = false;
-                            debug("escapePressed flag cleared");
-                        }, 100);
-                    }
-                },
-                true,
-            );
-            window.addEventListener(
-                "keyup",
-                (e) => {
-                    if (e.key === "Escape" || (e.ctrlKey && e.key === "]")) {
-                        debug("GLOBAL ESC/Ctrl-] keyup detected", {
-                            key: e.key,
-                            ctrl: e.ctrlKey,
-                            target: e.target.tagName,
-                            timestamp: e.timeStamp,
-                        });
-                    }
-                },
-                true,
-            );
-            const testListener = (e) => {
-                if (e.key === "Escape" || (e.ctrlKey && e.key === "]")) {
-                    debug("RAW ESC/Ctrl-] DETECTED on document", {
-                        key: e.key,
-                        ctrl: e.ctrlKey,
-                        target: e.target.tagName,
-                        currentTarget: e.currentTarget,
-                        eventPhase: e.eventPhase,
-                        defaultPrevented: e.defaultPrevented,
-                        propagationStopped: e.cancelBubble,
-                        timestamp: e.timeStamp,
-                    });
-                }
-            };
-            window.addEventListener(
-                "keydown",
-                (e) => {
-                    if (e.key === "Escape" || (e.ctrlKey && e.key === "]")) {
-                        debug("WINDOW ESC/Ctrl-] listener", {
-                            key: e.key,
-                            ctrl: e.ctrlKey,
-                            target: e.target.tagName,
-                            eventPhase: e.eventPhase,
-                            defaultPrevented: e.defaultPrevented,
-                        });
-                    }
-                },
-                true,
-            );
-            document.addEventListener("focusin", handleFocus, true);
-            document.addEventListener("focusout", handleBlur, true);
-            document.addEventListener("keydown", testListener, true);
-            document.addEventListener("keydown", handleKeyDown, true);
-            document.addEventListener(
-                "input",
-                (e) => {
-                    if (
-                        currentInput &&
-                        e.target === currentInput &&
-                        mode === "insert"
-                    ) {
-                        debug("input event: updating line numbers");
-                        updateLineNumbers(currentInput);
-                    }
-                },
-                true,
-            );
-            document.addEventListener(
-                "keydown",
-                (e) => {
-                    if (e.key === "Escape" || (e.ctrlKey && e.key === "]")) {
-                        debug(
-                            "Secondary ESC/Ctrl-] listener (bubbling phase)",
-                            {
-                                key: e.key,
-                                ctrl: e.ctrlKey,
-                                defaultPrevented: e.defaultPrevented,
-                                propagationStopped: e.cancelBubble,
-                                currentInput: !!currentInput,
-                                mode,
-                            },
-                        );
-                    }
-                },
-                false,
-            );
-            window.addEventListener(
-                "scroll",
-                () => {
-                    if (currentInput) {
-                        if (mode === "normal") {
-                            debug("scroll event: updating custom caret");
-                            updateCustomCaret(currentInput);
-                            updateLineNumbers(currentInput);
-                        } else if (
-                            (mode === "visual" || mode === "visual-line") &&
-                            visualStart !== null &&
-                            visualEnd !== null
-                        ) {
-                            debug("scroll event: updating visual selection");
-                            updateVisualSelection2(
-                                currentInput,
-                                mode,
-                                visualStart,
-                                visualEnd,
-                            );
-                            updateLineNumbers(currentInput);
-                        }
-                    }
-                },
-                true,
-            );
-            window.addEventListener("resize", () => {
-                if (currentInput) {
-                    if (mode === "normal") {
-                        debug("resize event: updating custom caret");
-                        updateCustomCaret(currentInput);
-                        updateLineNumbers(currentInput);
-                    } else if (
-                        (mode === "visual" || mode === "visual-line") &&
-                        visualStart !== null &&
-                        visualEnd !== null
-                    ) {
-                        debug("resize event: updating visual selection");
-                        updateVisualSelection2(
-                            currentInput,
-                            mode,
-                            visualStart,
-                            visualEnd,
-                        );
-                        updateLineNumbers(currentInput);
-                    }
-                }
-            });
-            debug("Event listeners attached", {
-                testListener: !!testListener,
-                handleKeyDown: !!handleKeyDown,
-                handleFocus: !!handleFocus,
-                handleBlur: !!handleBlur,
-            });
->>>>>>> abd8ce2e
         }
       }
     });
