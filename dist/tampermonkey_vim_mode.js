--- conflicted
+++ resolved
@@ -9,97 +9,75 @@
 // @grant        none
 // ==/UserScript==
 
-(function () {
-    "use strict";
+(function() {
+    'use strict';
 
-    (() => {
-        // src/setup.ts
-        var version = (() => {
-            if (
-                typeof GM_info !== "undefined" &&
-                GM_info.script &&
-                GM_info.script.version
-            ) {
-                return GM_info.script.version;
-            }
-            if (typeof document !== "undefined" && document.scripts) {
-                for (const script of Array.from(document.scripts)) {
-                    const content = script.textContent;
-                    if (
-                        content &&
-                        content.includes("Vim Mode for Text Inputs")
-                    ) {
-                        const match = content.match(/@version\s+([\d.]+)/);
-                        if (match) return match[1];
-                    }
-                }
-            }
-            return "unknown";
-        })();
-        var DEBUG =
-            typeof window !== "undefined" && window.location
-                ? new URLSearchParams(window.location.search).get(
-                      "VIM_DEBUG",
-                  ) === "1"
-                : false;
-        var debug = (...args) => {
-            if (DEBUG) console.log("@@", ...args);
-        };
-        var TAMPER_VIM_MODE =
-            typeof window !== "undefined"
-                ? (() => {
-                      const storageKey = `tamper_vim_mode_${window.location.hostname}`;
-                      const loadConfig = () => {
-                          try {
-                              const stored = localStorage.getItem(storageKey);
-                              if (stored) {
-                                  return JSON.parse(stored);
-                              }
-                          } catch (e) {
-                              debug(
-                                  "Failed to load config from localStorage",
-                                  e,
-                              );
-                          }
-                          return {
-                              disableCustomCaret: false,
-                              showLineNumbers: true,
-                              relativeLineNumbers: false,
-                          };
-                      };
-                      const config = loadConfig();
-                      const handler = {
-                          set(target, prop, value) {
-                              target[prop] = value;
-                              try {
-                                  localStorage.setItem(
-                                      storageKey,
-                                      JSON.stringify(target),
-                                  );
-                              } catch (e) {
-                                  debug(
-                                      "Failed to save config to localStorage",
-                                      e,
-                                  );
-                              }
-                              return true;
-                          },
-                      };
-                      const proxiedConfig = new Proxy(config, handler);
-                      window.TAMPER_VIM_MODE = proxiedConfig;
-                      return proxiedConfig;
-                  })()
-                : {
-                      disableCustomCaret: false,
-                      showLineNumbers: true,
-                      relativeLineNumbers: false,
-                  };
-        var indicator;
-        var modeText;
-        if (typeof document !== "undefined") {
-            indicator = document.createElement("div");
-            indicator.id = "vim-mode-indicator";
-            indicator.style.cssText = `
+(() => {
+  // src/setup.ts
+  var version = (() => {
+    if (typeof GM_info !== "undefined" && GM_info.script && GM_info.script.version) {
+      return GM_info.script.version;
+    }
+    if (typeof document !== "undefined" && document.scripts) {
+      for (const script of Array.from(document.scripts)) {
+        const content = script.textContent;
+        if (content && content.includes("Vim Mode for Text Inputs")) {
+          const match = content.match(/@version\s+([\d.]+)/);
+          if (match)
+            return match[1];
+        }
+      }
+    }
+    return "unknown";
+  })();
+  var DEBUG = typeof window !== "undefined" && window.location ? new URLSearchParams(window.location.search).get("VIM_DEBUG") === "1" : false;
+  var debug = (...args) => {
+    if (DEBUG)
+      console.log("@@", ...args);
+  };
+  var TAMPER_VIM_MODE = typeof window !== "undefined" ? (() => {
+    const storageKey = `tamper_vim_mode_${window.location.hostname}`;
+    const loadConfig = () => {
+      try {
+        const stored = localStorage.getItem(storageKey);
+        if (stored) {
+          return JSON.parse(stored);
+        }
+      } catch (e) {
+        debug("Failed to load config from localStorage", e);
+      }
+      return {
+        disableCustomCaret: false,
+        showLineNumbers: true,
+        relativeLineNumbers: false
+      };
+    };
+    const config = loadConfig();
+    const handler = {
+      set(target, prop, value) {
+        target[prop] = value;
+        try {
+          localStorage.setItem(storageKey, JSON.stringify(target));
+        } catch (e) {
+          debug("Failed to save config to localStorage", e);
+        }
+        return true;
+      }
+    };
+    const proxiedConfig = new Proxy(config, handler);
+    window.TAMPER_VIM_MODE = proxiedConfig;
+    return proxiedConfig;
+  })() : {
+    disableCustomCaret: false,
+    showLineNumbers: true,
+    relativeLineNumbers: false
+  };
+  var indicator;
+  var modeText;
+  if (typeof document !== "undefined") {
+    indicator = document.createElement("div");
+    indicator.id = "vim-mode-indicator";
+    indicator.style.cssText = `
         position: fixed;
         bottom: 10px;
         left: 10px;
@@ -113,11 +91,11 @@
         z-index: 999999;
         pointer-events: none;
     `;
-            modeText = document.createElement("div");
-            indicator.appendChild(modeText);
-            const versionLabel = document.createElement("div");
-            versionLabel.textContent = `v${version}`;
-            versionLabel.style.cssText = `
+    modeText = document.createElement("div");
+    indicator.appendChild(modeText);
+    const versionLabel = document.createElement("div");
+    versionLabel.textContent = `v${version}`;
+    versionLabel.style.cssText = `
         position: absolute;
         bottom: 2px;
         left: 4px;
@@ -125,492 +103,309 @@
         font-weight: normal;
         opacity: 0.6;
     `;
-            indicator.appendChild(versionLabel);
-            if (document.body) {
-                document.body.appendChild(indicator);
-            } else {
-                document.addEventListener("DOMContentLoaded", () => {
-                    if (indicator) document.body.appendChild(indicator);
-                });
-            }
-        }
-        function updateIndicator(mode, currentInput) {
-            if (!indicator || !modeText) return;
-            let text, color;
-            switch (mode) {
-                case "insert":
-                    text = "-- INSERT --";
-                    color = "rgba(0, 100, 0, 0.5)";
-                    break;
-                case "visual":
-                    text = "-- VISUAL --";
-                    color = "rgba(100, 100, 0, 0.5)";
-                    break;
-                case "visual-line":
-                    text = "-- VISUAL LINE --";
-                    color = "rgba(100, 100, 0, 0.5)";
-                    break;
-                default:
-                    text = "-- NORMAL --";
-                    color = "rgba(0, 0, 0, 0.5)";
-            }
-            modeText.textContent = text;
-            indicator.style.background = color;
-            indicator.style.display = currentInput ? "block" : "none";
-        }
+    indicator.appendChild(versionLabel);
+    if (document.body) {
+      document.body.appendChild(indicator);
+    } else {
+      document.addEventListener("DOMContentLoaded", () => {
+        if (indicator)
+          document.body.appendChild(indicator);
+      });
+    }
+  }
+  function updateIndicator(mode, currentInput) {
+    if (!indicator || !modeText)
+      return;
+    let text, color;
+    switch (mode) {
+      case "insert":
+        text = "-- INSERT --";
+        color = "rgba(0, 100, 0, 0.5)";
+        break;
+      case "visual":
+        text = "-- VISUAL --";
+        color = "rgba(100, 100, 0, 0.5)";
+        break;
+      case "visual-line":
+        text = "-- VISUAL LINE --";
+        color = "rgba(100, 100, 0, 0.5)";
+        break;
+      default:
+        text = "-- NORMAL --";
+        color = "rgba(0, 0, 0, 0.5)";
+    }
+    modeText.textContent = text;
+    indicator.style.background = color;
+    indicator.style.display = currentInput ? "block" : "none";
+  }
 
-<<<<<<< HEAD
-        // src/common.ts
-        var customCaret = null;
-        var currentRenderer = null;
-        var visualSelectionRenderer = null;
-        var lineNumbersRenderer = null;
-=======
   // src/common.ts
   var customCaret = null;
   var currentRenderer = null;
   var isCreatingCaret = false;
   var visualSelectionRenderer = null;
   var lineNumbersRenderer = null;
->>>>>>> e544e5ce
 
-        class DOMTextMetrics {
-            canvas;
-            ctx;
-            input;
-            computedStyle;
-            constructor(input) {
-                this.input = input;
-                this.computedStyle = window.getComputedStyle(input);
-                this.canvas = document.createElement("canvas");
-                this.ctx = this.canvas.getContext("2d");
-                if (this.ctx) {
-                    const fontSize = this.getFontSize();
-                    const fontFamily = this.computedStyle.fontFamily;
-                    this.ctx.font = `${fontSize}px ${fontFamily}`;
-                }
+  class DOMTextMetrics {
+    canvas;
+    ctx;
+    input;
+    computedStyle;
+    constructor(input) {
+      this.input = input;
+      this.computedStyle = window.getComputedStyle(input);
+      this.canvas = document.createElement("canvas");
+      this.ctx = this.canvas.getContext("2d");
+      if (this.ctx) {
+        const fontSize = this.getFontSize();
+        const fontFamily = this.computedStyle.fontFamily;
+        this.ctx.font = `${fontSize}px ${fontFamily}`;
+      }
+    }
+    measureText(text) {
+      if (!this.ctx)
+        return 0;
+      return this.ctx.measureText(text).width;
+    }
+    getCharWidth(char) {
+      if (!this.ctx)
+        return 0;
+      return this.ctx.measureText(char).width;
+    }
+    getFontSize() {
+      return parseFloat(this.computedStyle.fontSize);
+    }
+    getLineHeight() {
+      const lineHeight = this.computedStyle.lineHeight;
+      return lineHeight === "normal" ? this.getFontSize() * 1.2 : parseFloat(lineHeight);
+    }
+  }
+
+  class DOMCaretRenderer {
+    element;
+    constructor() {
+      this.element = document.createElement("div");
+      this.element.style.position = "absolute";
+      this.element.style.pointerEvents = "none";
+      this.element.style.zIndex = "9999";
+      this.element.style.backgroundColor = "white";
+      this.element.style.mixBlendMode = "difference";
+      document.body.appendChild(this.element);
+    }
+    show(position) {
+      this.element.style.left = `${position.x}px`;
+      this.element.style.top = `${position.y}px`;
+      this.element.style.width = `${position.width}px`;
+      this.element.style.height = `${position.height}px`;
+      this.element.style.display = "block";
+    }
+    hide() {
+      this.element.style.display = "none";
+    }
+    isActive() {
+      return this.element.parentElement !== null;
+    }
+    destroy() {
+      this.element.remove();
+    }
+  }
+
+  class DOMVisualSelectionRenderer {
+    container;
+    rects = [];
+    constructor() {
+      this.container = document.createElement("div");
+      this.container.style.position = "absolute";
+      this.container.style.top = "0";
+      this.container.style.left = "0";
+      this.container.style.width = "0";
+      this.container.style.height = "0";
+      this.container.style.pointerEvents = "none";
+      this.container.style.zIndex = "9998";
+      document.body.appendChild(this.container);
+    }
+    render(rects) {
+      this.clear();
+      for (const rect of rects) {
+        const div = document.createElement("div");
+        div.style.position = "absolute";
+        div.style.left = `${rect.x}px`;
+        div.style.top = `${rect.y}px`;
+        div.style.width = `${rect.width}px`;
+        div.style.height = `${rect.height}px`;
+        div.style.backgroundColor = "rgba(80, 120, 255, 0.3)";
+        div.style.border = "none";
+        div.style.pointerEvents = "none";
+        this.container.appendChild(div);
+        this.rects.push(div);
+      }
+    }
+    clear() {
+      for (const rect of this.rects) {
+        rect.remove();
+      }
+      this.rects = [];
+    }
+    destroy() {
+      this.clear();
+      this.container.remove();
+    }
+  }
+  function calculateVisualRows(input) {
+    if (input.tagName !== "TEXTAREA") {
+      const lines2 = input.value.split(`
+`);
+      return lines2.map((_, i) => ({
+        logicalLine: i + 1,
+        visualRow: 1,
+        totalVisualRows: 1
+      }));
+    }
+    const text = input.value;
+    const lines = text.split(`
+`);
+    const result = [];
+    const mirror = document.createElement("div");
+    mirror.style.position = "absolute";
+    mirror.style.visibility = "hidden";
+    mirror.style.whiteSpace = "pre-wrap";
+    mirror.style.wordWrap = "break-word";
+    mirror.style.overflowWrap = "break-word";
+    const computedStyle = window.getComputedStyle(input);
+    const clientWidth = input.clientWidth;
+    const paddingLeft = parseFloat(computedStyle.paddingLeft);
+    const paddingRight = parseFloat(computedStyle.paddingRight);
+    const contentWidth = clientWidth - paddingLeft - paddingRight;
+    mirror.style.width = `${contentWidth}px`;
+    const stylesToCopy = [
+      "font-family",
+      "font-size",
+      "font-weight",
+      "font-style",
+      "letter-spacing",
+      "text-transform",
+      "word-spacing",
+      "text-indent",
+      "line-height"
+    ];
+    stylesToCopy.forEach((prop) => {
+      const value = typeof computedStyle.getPropertyValue === "function" ? computedStyle.getPropertyValue(prop) : computedStyle[prop.replace(/-([a-z])/g, (g) => g[1].toUpperCase())];
+      mirror.style.setProperty(prop, value);
+    });
+    document.body.appendChild(mirror);
+    const lineHeight = parseFloat(computedStyle.lineHeight);
+    const fontSize = parseFloat(computedStyle.fontSize);
+    const effectiveLineHeight = isNaN(lineHeight) ? fontSize * 1.2 : lineHeight;
+    lines.forEach((line, index) => {
+      mirror.textContent = line || " ";
+      const mirrorHeight = mirror.offsetHeight;
+      const visualRows = Math.max(1, Math.round(mirrorHeight / effectiveLineHeight));
+      for (let vRow = 1;vRow <= visualRows; vRow++) {
+        result.push({
+          logicalLine: index + 1,
+          visualRow: vRow,
+          totalVisualRows: visualRows
+        });
+      }
+    });
+    mirror.remove();
+    return result;
+  }
+
+  class DOMLineNumbersRenderer {
+    container;
+    currentInput = null;
+    constructor() {
+      this.container = document.createElement("div");
+      this.container.setAttribute("data-vim-line-numbers", "true");
+      this.container.style.position = "absolute";
+      this.container.style.pointerEvents = "none";
+      this.container.style.zIndex = "9997";
+      this.container.style.backgroundColor = "rgba(0, 0, 0, 0.7)";
+      this.container.style.color = "rgba(255, 255, 255, 0.6)";
+      this.container.style.fontFamily = "monospace";
+      this.container.style.textAlign = "right";
+      this.container.style.whiteSpace = "pre";
+      this.container.style.padding = "0 8px 0 4px";
+      this.container.style.borderRadius = "2px";
+      this.container.style.boxSizing = "border-box";
+      document.body.appendChild(this.container);
+    }
+    render(input, currentLine, totalLines) {
+      if (!TAMPER_VIM_MODE.showLineNumbers) {
+        this.hide();
+        return;
+      }
+      const visualRowsInfo = calculateVisualRows(input);
+      const hasWrappedLines = visualRowsInfo.some((row) => row.totalVisualRows > 1);
+      if (totalLines <= 5 && !hasWrappedLines) {
+        this.hide();
+        return;
+      }
+      debug("DOMLineNumbersRenderer.render", {
+        currentLine,
+        totalLines,
+        cursorPos: getCursorPos(input)
+      });
+      this.currentInput = input;
+      const rect = input.getBoundingClientRect();
+      const computedStyle = window.getComputedStyle(input);
+      const paddingTop = parseFloat(computedStyle.paddingTop);
+      const paddingBottom = parseFloat(computedStyle.paddingBottom);
+      const borderTop = parseFloat(computedStyle.borderTopWidth);
+      const borderBottom = parseFloat(computedStyle.borderBottomWidth);
+      const fontSize = computedStyle.fontSize;
+      const fontFamily = computedStyle.fontFamily;
+      const lineHeightStr = computedStyle.lineHeight;
+      this.container.style.fontSize = fontSize;
+      this.container.style.fontFamily = fontFamily;
+      this.container.style.lineHeight = lineHeightStr;
+      this.container.style.display = "block";
+      this.container.style.top = `${rect.top + window.scrollY + paddingTop + borderTop}px`;
+      this.container.style.right = `${window.innerWidth - (rect.left + window.scrollX) + 2}px`;
+      this.container.style.left = "auto";
+      this.container.style.height = `${rect.height - paddingTop - paddingBottom - borderTop - borderBottom}px`;
+      this.container.style.width = "auto";
+      this.container.style.minWidth = "40px";
+      const currentVisualRow = visualRowsInfo.findIndex((r) => r.logicalLine === currentLine && r.visualRow === 1);
+      debug("DOMLineNumbersRenderer visual rows", {
+        visualRowsCount: visualRowsInfo.length,
+        currentVisualRow,
+        currentLine
+      });
+      const lines = [];
+      const useRelative = TAMPER_VIM_MODE.relativeLineNumbers;
+      const useSimpleMode = visualRowsInfo.length === 0;
+      if (useSimpleMode) {
+        for (let i = 1;i <= totalLines; i++) {
+          let lineNum;
+          if (useRelative) {
+            if (i === currentLine) {
+              lineNum = String(i);
+            } else {
+              lineNum = String(Math.abs(i - currentLine));
             }
-            measureText(text) {
-                if (!this.ctx) return 0;
-                return this.ctx.measureText(text).width;
-            }
-            getCharWidth(char) {
-                if (!this.ctx) return 0;
-                return this.ctx.measureText(char).width;
-            }
-            getFontSize() {
-                return parseFloat(this.computedStyle.fontSize);
-            }
-            getLineHeight() {
-                const lineHeight = this.computedStyle.lineHeight;
-                return lineHeight === "normal"
-                    ? this.getFontSize() * 1.2
-                    : parseFloat(lineHeight);
-            }
-        }
-
-        class DOMCaretRenderer {
-            element;
-            constructor() {
-                this.element = document.createElement("div");
-                this.element.style.position = "absolute";
-                this.element.style.pointerEvents = "none";
-                this.element.style.zIndex = "9999";
-                this.element.style.backgroundColor = "white";
-                this.element.style.mixBlendMode = "difference";
-                document.body.appendChild(this.element);
-            }
-            show(position) {
-                this.element.style.left = `${position.x}px`;
-                this.element.style.top = `${position.y}px`;
-                this.element.style.width = `${position.width}px`;
-                this.element.style.height = `${position.height}px`;
-                this.element.style.display = "block";
-            }
-            hide() {
-                this.element.style.display = "none";
-            }
-            isActive() {
-                return this.element.parentElement !== null;
-            }
-            destroy() {
-                this.element.remove();
-            }
-        }
-
-        class DOMVisualSelectionRenderer {
-            container;
-            rects = [];
-            constructor() {
-                this.container = document.createElement("div");
-                this.container.style.position = "absolute";
-                this.container.style.top = "0";
-                this.container.style.left = "0";
-                this.container.style.width = "0";
-                this.container.style.height = "0";
-                this.container.style.pointerEvents = "none";
-                this.container.style.zIndex = "9998";
-                document.body.appendChild(this.container);
-            }
-            render(rects) {
-                this.clear();
-                for (const rect of rects) {
-                    const div = document.createElement("div");
-                    div.style.position = "absolute";
-                    div.style.left = `${rect.x}px`;
-                    div.style.top = `${rect.y}px`;
-                    div.style.width = `${rect.width}px`;
-                    div.style.height = `${rect.height}px`;
-                    div.style.backgroundColor = "rgba(80, 120, 255, 0.3)";
-                    div.style.border = "none";
-                    div.style.pointerEvents = "none";
-                    this.container.appendChild(div);
-                    this.rects.push(div);
-                }
-            }
-            clear() {
-                for (const rect of this.rects) {
-                    rect.remove();
-                }
-                this.rects = [];
-            }
-            destroy() {
-                this.clear();
-                this.container.remove();
-            }
-        }
-        function calculateVisualRows(input) {
-            if (input.tagName !== "TEXTAREA") {
-                const lines2 = input.value.split(`
-`);
-                return lines2.map((_, i) => ({
-                    logicalLine: i + 1,
-                    visualRow: 1,
-                    totalVisualRows: 1,
-                }));
-            }
-            const text = input.value;
-            const lines = text.split(`
-`);
-            const result = [];
-            const mirror = document.createElement("div");
-            mirror.style.position = "absolute";
-            mirror.style.visibility = "hidden";
-            mirror.style.whiteSpace = "pre-wrap";
-            mirror.style.wordWrap = "break-word";
-            mirror.style.overflowWrap = "break-word";
-            const computedStyle = window.getComputedStyle(input);
-            const clientWidth = input.clientWidth;
-            const paddingLeft = parseFloat(computedStyle.paddingLeft);
-            const paddingRight = parseFloat(computedStyle.paddingRight);
-            const contentWidth = clientWidth - paddingLeft - paddingRight;
-            mirror.style.width = `${contentWidth}px`;
-            const stylesToCopy = [
-                "font-family",
-                "font-size",
-                "font-weight",
-                "font-style",
-                "letter-spacing",
-                "text-transform",
-                "word-spacing",
-                "text-indent",
-                "line-height",
-            ];
-            stylesToCopy.forEach((prop) => {
-                const value =
-                    typeof computedStyle.getPropertyValue === "function"
-                        ? computedStyle.getPropertyValue(prop)
-                        : computedStyle[
-                              prop.replace(/-([a-z])/g, (g) =>
-                                  g[1].toUpperCase(),
-                              )
-                          ];
-                mirror.style.setProperty(prop, value);
-            });
-            document.body.appendChild(mirror);
-            const lineHeight = parseFloat(computedStyle.lineHeight);
-            const fontSize = parseFloat(computedStyle.fontSize);
-            const effectiveLineHeight = isNaN(lineHeight)
-                ? fontSize * 1.2
-                : lineHeight;
-            lines.forEach((line, index) => {
-                mirror.textContent = line || " ";
-                const mirrorHeight = mirror.offsetHeight;
-                const visualRows = Math.max(
-                    1,
-                    Math.round(mirrorHeight / effectiveLineHeight),
-                );
-                for (let vRow = 1; vRow <= visualRows; vRow++) {
-                    result.push({
-                        logicalLine: index + 1,
-                        visualRow: vRow,
-                        totalVisualRows: visualRows,
-                    });
-                }
-            });
-            mirror.remove();
-            return result;
-        }
-
-        class DOMLineNumbersRenderer {
-            container;
-            currentInput = null;
-            constructor() {
-                this.container = document.createElement("div");
-                this.container.setAttribute("data-vim-line-numbers", "true");
-                this.container.style.position = "absolute";
-                this.container.style.pointerEvents = "none";
-                this.container.style.zIndex = "9997";
-                this.container.style.backgroundColor = "rgba(0, 0, 0, 0.7)";
-                this.container.style.color = "rgba(255, 255, 255, 0.6)";
-                this.container.style.fontFamily = "monospace";
-                this.container.style.textAlign = "right";
-                this.container.style.whiteSpace = "pre";
-                this.container.style.padding = "0 8px 0 4px";
-                this.container.style.borderRadius = "2px";
-                this.container.style.boxSizing = "border-box";
-                document.body.appendChild(this.container);
-            }
-            render(input, currentLine, totalLines) {
-                if (!TAMPER_VIM_MODE.showLineNumbers) {
-                    this.hide();
-                    return;
-                }
-                const visualRowsInfo = calculateVisualRows(input);
-                const hasWrappedLines = visualRowsInfo.some(
-                    (row) => row.totalVisualRows > 1,
-                );
-                if (totalLines <= 5 && !hasWrappedLines) {
-                    this.hide();
-                    return;
-                }
-                debug("DOMLineNumbersRenderer.render", {
-                    currentLine,
-                    totalLines,
-                    cursorPos: getCursorPos(input),
-                });
-                this.currentInput = input;
-                const rect = input.getBoundingClientRect();
-                const computedStyle = window.getComputedStyle(input);
-                const paddingTop = parseFloat(computedStyle.paddingTop);
-                const paddingBottom = parseFloat(computedStyle.paddingBottom);
-                const borderTop = parseFloat(computedStyle.borderTopWidth);
-                const borderBottom = parseFloat(
-                    computedStyle.borderBottomWidth,
-                );
-                const fontSize = computedStyle.fontSize;
-                const fontFamily = computedStyle.fontFamily;
-                const lineHeightStr = computedStyle.lineHeight;
-                this.container.style.fontSize = fontSize;
-                this.container.style.fontFamily = fontFamily;
-                this.container.style.lineHeight = lineHeightStr;
-                this.container.style.display = "block";
-                this.container.style.top = `${rect.top + window.scrollY + paddingTop + borderTop}px`;
-                this.container.style.right = `${window.innerWidth - (rect.left + window.scrollX) + 2}px`;
-                this.container.style.left = "auto";
-                this.container.style.height = `${rect.height - paddingTop - paddingBottom - borderTop - borderBottom}px`;
-                this.container.style.width = "auto";
-                this.container.style.minWidth = "40px";
-                const currentVisualRow = visualRowsInfo.findIndex(
-                    (r) => r.logicalLine === currentLine && r.visualRow === 1,
-                );
-                debug("DOMLineNumbersRenderer visual rows", {
-                    visualRowsCount: visualRowsInfo.length,
-                    currentVisualRow,
-                    currentLine,
-                });
-                const lines = [];
-                const useRelative = TAMPER_VIM_MODE.relativeLineNumbers;
-                const useSimpleMode = visualRowsInfo.length === 0;
-                if (useSimpleMode) {
-                    for (let i = 1; i <= totalLines; i++) {
-                        let lineNum;
-                        if (useRelative) {
-                            if (i === currentLine) {
-                                lineNum = String(i);
-                            } else {
-                                lineNum = String(Math.abs(i - currentLine));
-                            }
-                        } else {
-                            lineNum = String(i);
-                        }
-                        if (i === currentLine) {
-                            lines.push(
-                                `<span style="color: rgba(255, 255, 255, 1); font-weight: bold; background-color: rgba(255, 255, 255, 0.2); display: inline-block; width: 100%; padding: 0 2px;">${lineNum.padStart(3, " ")}</span>`,
-                            );
-                        } else {
-                            lines.push(lineNum.padStart(3, " "));
-                        }
-                    }
-                } else {
-                    visualRowsInfo.forEach((rowInfo, idx) => {
-                        let lineNum;
-                        if (rowInfo.visualRow === 1) {
-                            const logicalLine = rowInfo.logicalLine;
-                            if (useRelative) {
-                                if (logicalLine === currentLine) {
-                                    lineNum = String(logicalLine);
-                                } else {
-                                    lineNum = String(
-                                        Math.abs(logicalLine - currentLine),
-                                    );
-                                }
-                            } else {
-                                lineNum = String(logicalLine);
-                            }
-                        } else {
-                            lineNum = "";
-                        }
-                        if (idx === currentVisualRow) {
-                            lines.push(
-                                `<span style="color: rgba(255, 255, 255, 1); font-weight: bold; background-color: rgba(255, 255, 255, 0.2); display: inline-block; width: 100%; padding: 0 2px;">${lineNum.padStart(3, " ")}</span>`,
-                            );
-                        } else {
-                            lines.push(lineNum.padStart(3, " "));
-                        }
-                    });
-                }
-                if (input.tagName === "TEXTAREA") {
-                    this.container.style.overflow = "hidden";
-                    const wrapper = document.createElement("div");
-                    wrapper.innerHTML = lines.join(`
-`);
-                    wrapper.style.transform = `translateY(-${input.scrollTop}px)`;
-                    this.container.innerHTML = "";
-                    this.container.appendChild(wrapper);
-                } else {
-                    this.container.innerHTML = lines.join(`
-`);
-                }
-            }
-            hide() {
-                this.container.style.display = "none";
-                this.currentInput = null;
-            }
-            destroy() {
-                this.container.remove();
-                this.currentInput = null;
-            }
-        }
-        function calculateCaretPosition(input, metrics) {
-            const pos = getCursorPos(input);
-            const text = input.value;
-            const char = text[pos] || " ";
-            const computedStyle = window.getComputedStyle(input);
-            const rect = input.getBoundingClientRect();
-            const charWidth = metrics.getCharWidth(char);
-            const lineHeight = metrics.getLineHeight();
-            const paddingLeft = parseFloat(computedStyle.paddingLeft);
-            const paddingTop = parseFloat(computedStyle.paddingTop);
-            let x;
-            let y;
-            if (input.tagName === "TEXTAREA") {
-                const mirror = document.createElement("div");
-                mirror.style.position = "absolute";
-                mirror.style.visibility = "hidden";
-                mirror.style.whiteSpace = "pre-wrap";
-                mirror.style.wordWrap = "break-word";
-                mirror.style.overflowWrap = "break-word";
-                mirror.style.width = computedStyle.width;
-                const stylesToCopy = [
-                    "font-family",
-                    "font-size",
-                    "font-weight",
-                    "font-style",
-                    "letter-spacing",
-                    "text-transform",
-                    "word-spacing",
-                    "text-indent",
-                    "line-height",
-                    "padding-left",
-                    "padding-top",
-                    "padding-right",
-                    "padding-bottom",
-                    "border-left-width",
-                    "border-top-width",
-                    "box-sizing",
-                ];
-                stylesToCopy.forEach((prop) => {
-                    mirror.style.setProperty(
-                        prop,
-                        computedStyle.getPropertyValue(prop),
-                    );
-                });
-                document.body.appendChild(mirror);
-                const textBeforeCursor = text.substring(0, pos);
-                mirror.textContent = textBeforeCursor;
-                const cursorSpan = document.createElement("span");
-                cursorSpan.textContent = text[pos] || " ";
-                cursorSpan.style.position = "relative";
-                mirror.appendChild(cursorSpan);
-                const afterSpan = document.createTextNode(
-                    text.substring(pos + 1),
-                );
-                mirror.appendChild(afterSpan);
-                const spanRect = cursorSpan.getBoundingClientRect();
-                const mirrorRect = mirror.getBoundingClientRect();
-                x =
-                    rect.left +
-                    window.scrollX +
-                    (spanRect.left - mirrorRect.left) -
-                    input.scrollLeft;
-                y =
-                    rect.top +
-                    window.scrollY +
-                    (spanRect.top - mirrorRect.top) -
-                    input.scrollTop;
-                mirror.remove();
+          } else {
+            lineNum = String(i);
+          }
+          if (i === currentLine) {
+            lines.push(`<span style="color: rgba(255, 255, 255, 1); font-weight: bold; background-color: rgba(255, 255, 255, 0.2); display: inline-block; width: 100%; padding: 0 2px;">${lineNum.padStart(3, " ")}</span>`);
+          } else {
+            lines.push(lineNum.padStart(3, " "));
+          }
+        }
+      } else {
+        visualRowsInfo.forEach((rowInfo, idx) => {
+          let lineNum;
+          if (rowInfo.visualRow === 1) {
+            const logicalLine = rowInfo.logicalLine;
+            if (useRelative) {
+              if (logicalLine === currentLine) {
+                lineNum = String(logicalLine);
+              } else {
+                lineNum = String(Math.abs(logicalLine - currentLine));
+              }
             } else {
-                const textBeforeCursor = text.substring(0, pos);
-                const textWidth = metrics.measureText(textBeforeCursor);
-                x =
-                    rect.left +
-                    window.scrollX +
-                    paddingLeft +
-                    textWidth -
-                    input.scrollLeft;
-                y = rect.top + window.scrollY + paddingTop;
-            }
-            return { x, y, width: charWidth, height: lineHeight };
-        }
-        function createCustomCaret(input, renderer) {
-            if (
-                currentRenderer &&
-                currentRenderer instanceof DOMCaretRenderer
-            ) {
-                currentRenderer.destroy();
-            }
-            if (customCaret) {
-                customCaret.remove();
-                customCaret = null;
-            }
-            if (TAMPER_VIM_MODE.disableCustomCaret) {
-                debug(
-                    "createCustomCaret: disabled via config, keeping native caret",
-                );
-                return;
-            }
-            if (!renderer) {
-                const testCanvas = document.createElement("canvas");
-                const testCtx = testCanvas.getContext("2d");
-                if (!testCtx) {
-                    debug(
-                        "createCustomCaret: canvas not available, keeping native caret",
-                    );
-                    return;
-                }
-            }
-            input.style.caretColor = "transparent";
-            if (renderer) {
-                currentRenderer = renderer;
-            } else {
-<<<<<<< HEAD
-                const domRenderer = new DOMCaretRenderer();
-                currentRenderer = domRenderer;
-                customCaret = domRenderer["element"];
-            }
-            updateCustomCaret(input);
-=======
               lineNum = String(logicalLine);
             }
           } else {
@@ -1055,1648 +850,1186 @@
           while (pos < text.length && isWhitespace(text[pos]) && text[pos] !== `
 `)
             pos++;
->>>>>>> e544e5ce
-        }
-        function updateCustomCaret(input, metrics) {
-            if (!currentRenderer) return;
-            const textMetrics = metrics || new DOMTextMetrics(input);
-            const position = calculateCaretPosition(input, textMetrics);
-            currentRenderer.show(position);
-        }
-        function removeCustomCaret(input) {
-            if (currentRenderer) {
-                if (currentRenderer instanceof DOMCaretRenderer) {
-                    currentRenderer.destroy();
-                }
-                currentRenderer = null;
+        }
+      }
+      if (pos >= text.length && text.length > 0) {
+        pos = text.length - 1;
+      }
+      return pos;
+    } else {
+      if (pos > 0)
+        pos--;
+      while (pos > 0 && isWhitespace(text[pos]) && text[pos] !== `
+`)
+        pos--;
+      if (isWordChar(text[pos])) {
+        while (pos > 0 && isWordChar(text[pos - 1]))
+          pos--;
+      } else if (!isWhitespace(text[pos]) && text[pos] !== `
+`) {
+        while (pos > 0 && !isWordChar(text[pos - 1]) && !isWhitespace(text[pos - 1]) && text[pos - 1] !== `
+`)
+          pos--;
+      }
+      return pos;
+    }
+  }
+  function findWordEnd(currentInput, pos, forward = true) {
+    const text = currentInput.value;
+    if (forward) {
+      if (pos < text.length)
+        pos++;
+      while (pos < text.length && !isWordChar(text[pos]) && text[pos] !== `
+`)
+        pos++;
+      while (pos < text.length && isWordChar(text[pos]))
+        pos++;
+      return Math.max(0, pos - 1);
+    } else {
+      while (pos > 0 && isWordChar(text[pos]))
+        pos--;
+      while (pos > 0 && !isWordChar(text[pos]) && text[pos] !== `
+`)
+        pos--;
+      return pos;
+    }
+  }
+  function findCharInLine(currentInput, pos, char, forward = true, till = false) {
+    const text = currentInput.value;
+    const line = getLine(currentInput, pos);
+    debug("findCharInLine", {
+      pos,
+      char,
+      forward,
+      till,
+      lineStart: line.start,
+      lineEnd: line.end
+    });
+    if (forward) {
+      for (let i = pos + 1;i <= line.end; i++) {
+        if (text[i] === char) {
+          const result = till ? i - 1 : i;
+          debug("findCharInLine result", { found: true, result });
+          return result;
+        }
+      }
+    } else {
+      for (let i = pos - 1;i >= line.start; i--) {
+        if (text[i] === char) {
+          const result = till ? i + 1 : i;
+          debug("findCharInLine result", { found: true, result });
+          return result;
+        }
+      }
+    }
+    debug("findCharInLine result", { found: false, result: pos });
+    return pos;
+  }
+  function findMatchingPair(currentInput, pos) {
+    const text = currentInput.value;
+    const char = text[pos];
+    const pairs = {
+      "(": ")",
+      "[": "]",
+      "{": "}",
+      ")": "(",
+      "]": "[",
+      "}": "{"
+    };
+    if (!pairs[char])
+      return pos;
+    const target = pairs[char];
+    const forward = ["(", "[", "{"].includes(char);
+    const step = forward ? 1 : -1;
+    let depth = 1;
+    for (let i = pos + step;forward ? i < text.length : i >= 0; i += step) {
+      if (text[i] === char)
+        depth++;
+      else if (text[i] === target) {
+        depth--;
+        if (depth === 0)
+          return i;
+      }
+    }
+    return pos;
+  }
+  function findParagraphBoundary(currentInput, pos, forward = true) {
+    const text = currentInput.value;
+    const lines = text.split(`
+`);
+    const currentLine = text.substring(0, pos).split(`
+`).length - 1;
+    if (forward) {
+      for (let i = currentLine + 1;i < lines.length; i++) {
+        if (lines[i].trim() === "") {
+          return text.split(`
+`).slice(0, i).join(`
+`).length + 1;
+        }
+      }
+      return text.length;
+    } else {
+      for (let i = currentLine - 1;i >= 0; i--) {
+        if (lines[i].trim() === "") {
+          return text.split(`
+`).slice(0, i + 1).join(`
+`).length;
+        }
+      }
+      return 0;
+    }
+  }
+  function findTextObject(currentInput, type, inner) {
+    const pos = getCursorPos(currentInput);
+    const text = currentInput.value;
+    debug("findTextObject", { type, inner, pos });
+    const pairs = {
+      "(": { open: "(", close: ")" },
+      ")": { open: "(", close: ")" },
+      "[": { open: "[", close: "]" },
+      "]": { open: "[", close: "]" },
+      "{": { open: "{", close: "}" },
+      "}": { open: "{", close: "}" },
+      "<": { open: "<", close: ">" },
+      ">": { open: "<", close: ">" },
+      '"': { open: '"', close: '"' },
+      "'": { open: "'", close: "'" },
+      "`": { open: "`", close: "`" }
+    };
+    if (!pairs[type]) {
+      debug("findTextObject: invalid type", { type });
+      return { start: pos, end: pos };
+    }
+    const { open, close } = pairs[type];
+    let start = -1;
+    let end = -1;
+    if (open === close) {
+      let quoteCount = 0;
+      let firstQuote = -1;
+      for (let i = 0;i <= pos; i++) {
+        if (text[i] === open) {
+          if (quoteCount % 2 === 0)
+            firstQuote = i;
+          quoteCount++;
+        }
+      }
+      if (quoteCount % 2 === 1) {
+        start = firstQuote;
+        for (let i = start + 1;i < text.length; i++) {
+          if (text[i] === close) {
+            end = i;
+            break;
+          }
+        }
+      }
+    } else {
+      let depth = 0;
+      for (let i = pos;i >= 0; i--) {
+        if (text[i] === close) {
+          depth++;
+        } else if (text[i] === open) {
+          if (depth === 0) {
+            start = i;
+            break;
+          }
+          depth--;
+        }
+      }
+      if (start !== -1) {
+        depth = 0;
+        for (let i = start;i < text.length; i++) {
+          if (text[i] === open) {
+            depth++;
+          } else if (text[i] === close) {
+            depth--;
+            if (depth === 0) {
+              end = i;
+              break;
             }
-            if (customCaret) {
-                customCaret.remove();
-                customCaret = null;
-            }
-            if (input) {
-                input.style.caretColor = "";
-            }
-        }
-        function calculateSelectionRects(input, start, end, metrics) {
-            const text = input.value;
-            const rects = [];
-            const selStart = Math.min(start, end);
-            const selEnd = Math.max(start, end);
-            const computedStyle = window.getComputedStyle(input);
-            const rect = input.getBoundingClientRect();
-            const lineHeight = metrics.getLineHeight();
-            const paddingLeft = parseFloat(computedStyle.paddingLeft);
-            const paddingTop = parseFloat(computedStyle.paddingTop);
-            if (input.tagName === "TEXTAREA") {
-                const mirror = document.createElement("div");
-                mirror.style.position = "absolute";
-                mirror.style.visibility = "hidden";
-                mirror.style.whiteSpace = "pre-wrap";
-                mirror.style.wordWrap = "break-word";
-                mirror.style.width = `${rect.width}px`;
-                const stylesToCopy = [
-                    "font-family",
-                    "font-size",
-                    "font-weight",
-                    "font-style",
-                    "letter-spacing",
-                    "text-transform",
-                    "word-spacing",
-                    "text-indent",
-                    "padding-left",
-                    "padding-top",
-                    "padding-right",
-                    "padding-bottom",
-                    "border-left-width",
-                    "border-top-width",
-                    "box-sizing",
-                ];
-                stylesToCopy.forEach((prop) => {
-                    mirror.style.setProperty(
-                        prop,
-                        computedStyle.getPropertyValue(prop),
-                    );
-                });
-                document.body.appendChild(mirror);
-                const selectedText = text.substring(selStart, selEnd);
-                const textBeforeSelection = text.substring(0, selStart);
-                let lineStartInSelection = 0;
-                while (lineStartInSelection < selectedText.length) {
-                    const lineEndInSelection = selectedText.indexOf(
-                        `
-`,
-                        lineStartInSelection,
-                    );
-                    const isLastLine = lineEndInSelection === -1;
-                    const lineText = isLastLine
-                        ? selectedText.substring(lineStartInSelection)
-                        : selectedText.substring(
-                              lineStartInSelection,
-                              lineEndInSelection,
-                          );
-                    mirror.textContent =
-                        textBeforeSelection +
-                        selectedText.substring(0, lineStartInSelection);
-                    const lineStartSpan = document.createElement("span");
-                    lineStartSpan.textContent = lineText || " ";
-                    mirror.appendChild(lineStartSpan);
-                    const lineStartRect = lineStartSpan.getBoundingClientRect();
-                    const mirrorRect = mirror.getBoundingClientRect();
-                    const x =
-                        rect.left +
-                        window.scrollX +
-                        (lineStartRect.left - mirrorRect.left) -
-                        input.scrollLeft;
-                    const y =
-                        rect.top +
-                        window.scrollY +
-                        (lineStartRect.top - mirrorRect.top) -
-                        input.scrollTop;
-                    const width = lineStartRect.width;
-                    const height = lineStartRect.height;
-                    rects.push({ x, y, width, height });
-                    if (isLastLine) break;
-                    lineStartInSelection = lineEndInSelection + 1;
-                }
-                mirror.remove();
-            } else {
-                const textBeforeSelection = text.substring(0, selStart);
-                const selectedText = text.substring(selStart, selEnd);
-                const startX = metrics.measureText(textBeforeSelection);
-                const width = metrics.measureText(selectedText);
-                const x =
-                    rect.left +
-                    window.scrollX +
-                    paddingLeft +
-                    startX -
-                    input.scrollLeft;
-                const y = rect.top + window.scrollY + paddingTop;
-                rects.push({ x, y, width, height: lineHeight });
-            }
-            return rects;
-        }
-        function createVisualSelection() {
-            if (visualSelectionRenderer) {
-                visualSelectionRenderer.destroy();
-            }
-            visualSelectionRenderer = new DOMVisualSelectionRenderer();
-        }
-        function updateVisualSelection(input, start, end, metrics) {
-            if (!visualSelectionRenderer) {
-                createVisualSelection();
-            }
-            const textMetrics = metrics || new DOMTextMetrics(input);
-            const rects = calculateSelectionRects(
-                input,
-                start,
-                end,
-                textMetrics,
-            );
-            visualSelectionRenderer?.render(rects);
-        }
-        function clearVisualSelection() {
-            visualSelectionRenderer?.clear();
-        }
-        function createLineNumbers() {
-            if (lineNumbersRenderer) {
-                lineNumbersRenderer.destroy();
-            }
-            lineNumbersRenderer = new DOMLineNumbersRenderer();
-        }
-        function updateLineNumbers(input) {
-            if (!TAMPER_VIM_MODE.showLineNumbers) {
-                lineNumbersRenderer?.hide();
-                return;
-            }
-            if (!lineNumbersRenderer) {
-                createLineNumbers();
-            }
-            const text = input.value;
-            const pos = getCursorPos(input);
-            const textBeforeCursor = text.substring(0, pos);
-            const currentLine =
-                (textBeforeCursor.match(/\n/g) || []).length + 1;
-            const totalLines = (text.match(/\n/g) || []).length + 1;
-            lineNumbersRenderer?.render(input, currentLine, totalLines);
-        }
-        function removeLineNumbers() {
-            if (lineNumbersRenderer) {
-                lineNumbersRenderer.destroy();
-                lineNumbersRenderer = null;
-            }
-        }
-        function getCursorPos(currentInput) {
-            return currentInput.selectionStart ?? 0;
-        }
-        function setCursorPos(currentInput, pos) {
-            pos = Math.max(0, Math.min(pos, currentInput.value.length));
-            debug("setCursorPos", {
-                pos,
-                valueLength: currentInput.value.length,
-            });
-            currentInput.selectionStart = pos;
-            currentInput.selectionEnd = pos;
-            updateCustomCaret(currentInput);
-            updateLineNumbers(currentInput);
-        }
-        function getLine(currentInput, pos) {
-            const text = currentInput.value;
-            let start = pos;
-            while (
-                start > 0 &&
-                text[start - 1] !==
-                    `
-`
-            )
-                start--;
-            let end = pos;
-            while (
-                end < text.length &&
-                text[end] !==
-                    `
-`
-            )
-                end++;
-            return { start, end, text: text.substring(start, end) };
-        }
-        function getLineStart(currentInput, pos) {
-            const text = currentInput.value;
-            while (
-                pos > 0 &&
-                text[pos - 1] !==
-                    `
-`
-            )
-                pos--;
-            return pos;
-        }
-        function getLineEnd(currentInput, pos) {
-            const text = currentInput.value;
-            while (
-                pos < text.length &&
-                text[pos] !==
-                    `
-`
-            )
-                pos++;
-            return pos;
-        }
-        function getFirstNonBlank(currentInput, lineStart) {
-            const text = currentInput.value;
-            let pos = lineStart;
-            while (
-                pos < text.length &&
-                text[pos] !==
-                    `
-` &&
-                /\s/.test(text[pos])
-            ) {
-                pos++;
-            }
-            return pos;
-        }
-        function scrollTextarea(currentInput, lines, moveCaret = false) {
-            const computedStyle = window.getComputedStyle(currentInput);
-            const lineHeight = parseFloat(computedStyle.lineHeight);
-            const fontSize = parseFloat(computedStyle.fontSize);
-            const effectiveLineHeight = isNaN(lineHeight)
-                ? fontSize * 1.2
-                : lineHeight;
-            const scrollAmount = lines * effectiveLineHeight;
-            const oldScrollTop = currentInput.scrollTop;
-            let caretLineBeforeScroll = 0;
-            let currentPos = 0;
-            if (moveCaret) {
-                currentPos = getCursorPos(currentInput);
-                const textBeforeCaret = currentInput.value.substring(
-                    0,
-                    currentPos,
-                );
-                const linesBeforeCaret = (textBeforeCaret.match(/\n/g) || [])
-                    .length;
-                caretLineBeforeScroll = linesBeforeCaret;
-            }
-            currentInput.scrollTop += scrollAmount;
-            const actualScroll = currentInput.scrollTop - oldScrollTop;
-            const remainingScroll = scrollAmount - actualScroll;
-            if (Math.abs(remainingScroll) > 1) {
-                window.scrollBy(0, remainingScroll);
-            }
-            if (moveCaret) {
-                const totalScrollAmount = scrollAmount;
-                const linesScrolled = Math.round(
-                    totalScrollAmount / effectiveLineHeight,
-                );
-                const targetLine = caretLineBeforeScroll + linesScrolled;
-                const textLines = currentInput.value.split(`
-`);
-                const clampedTargetLine = Math.max(
-                    0,
-                    Math.min(targetLine, textLines.length - 1),
-                );
-                const currentLine = getLine(currentInput, currentPos);
-                const columnOffset = currentPos - currentLine.start;
-                let newPos = 0;
-                for (let i = 0; i < clampedTargetLine; i++) {
-                    newPos += textLines[i].length + 1;
-                }
-                newPos += Math.min(
-                    columnOffset,
-                    textLines[clampedTargetLine].length,
-                );
-                setCursorPos(currentInput, newPos);
-            }
-        }
-        function scrollHalfPage(currentInput, down, moveCaret = false) {
-            const computedStyle = window.getComputedStyle(currentInput);
-            const lineHeight = parseFloat(computedStyle.lineHeight);
-            const fontSize = parseFloat(computedStyle.fontSize);
-            const effectiveLineHeight = isNaN(lineHeight)
-                ? fontSize * 1.2
-                : lineHeight;
-            const visibleHeight = currentInput.clientHeight;
-            const halfPageLines = Math.floor(
-                visibleHeight / effectiveLineHeight / 2,
-            );
-            scrollTextarea(
-                currentInput,
-                down ? halfPageLines : -halfPageLines,
-                moveCaret,
-            );
-        }
-        function isWordChar(char) {
-            return /\w/.test(char);
-        }
-        function isWhitespace(char) {
-            return /\s/.test(char);
-        }
-        function findWORDStart(currentInput, pos, forward = true) {
-            const text = currentInput.value;
-            if (forward) {
-                while (pos < text.length && !isWhitespace(text[pos])) pos++;
-                while (pos < text.length && isWhitespace(text[pos])) pos++;
-                if (pos >= text.length && text.length > 0) {
-                    pos = text.length - 1;
-                }
-                return pos;
-            } else {
-                if (pos > 0) pos--;
-                while (pos > 0 && isWhitespace(text[pos])) pos--;
-                while (pos > 0 && !isWhitespace(text[pos - 1])) pos--;
-                return pos;
-            }
-        }
-        function findWORDEnd(currentInput, pos, forward = true) {
-            const text = currentInput.value;
-            if (forward) {
-                if (pos < text.length) pos++;
-                while (pos < text.length && isWhitespace(text[pos])) pos++;
-                while (pos < text.length && !isWhitespace(text[pos])) pos++;
-                return Math.max(0, pos - 1);
-            } else {
-                while (pos > 0 && !isWhitespace(text[pos])) pos--;
-                while (pos > 0 && isWhitespace(text[pos])) pos--;
-                return pos;
-            }
-        }
-        function findWordStart(currentInput, pos, forward = true) {
-            const text = currentInput.value;
-            if (forward) {
-                const startChar = text[pos];
-                if (isWordChar(startChar)) {
-                    while (pos < text.length && isWordChar(text[pos])) pos++;
-                } else if (
-                    !isWhitespace(startChar) &&
-                    startChar !==
-                        `
-`
-                ) {
-                    while (
-                        pos < text.length &&
-                        !isWordChar(text[pos]) &&
-                        !isWhitespace(text[pos]) &&
-                        text[pos] !==
-                            `
-`
-                    )
-                        pos++;
-                }
-                while (
-                    pos < text.length &&
-                    isWhitespace(text[pos]) &&
-                    text[pos] !==
-                        `
-`
-                )
-                    pos++;
-                if (
-                    pos < text.length &&
-                    text[pos] ===
-                        `
-`
-                ) {
-                    pos++;
-                    if (
-                        pos < text.length &&
-                        text[pos] !==
-                            `
-`
-                    ) {
-                        while (
-                            pos < text.length &&
-                            isWhitespace(text[pos]) &&
-                            text[pos] !==
-                                `
-`
-                        )
-                            pos++;
-                    }
-                }
-                if (pos >= text.length && text.length > 0) {
-                    pos = text.length - 1;
-                }
-                return pos;
-            } else {
-                if (pos > 0) pos--;
-                while (
-                    pos > 0 &&
-                    isWhitespace(text[pos]) &&
-                    text[pos] !==
-                        `
-`
-                )
-                    pos--;
-                if (isWordChar(text[pos])) {
-                    while (pos > 0 && isWordChar(text[pos - 1])) pos--;
-                } else if (
-                    !isWhitespace(text[pos]) &&
-                    text[pos] !==
-                        `
-`
-                ) {
-                    while (
-                        pos > 0 &&
-                        !isWordChar(text[pos - 1]) &&
-                        !isWhitespace(text[pos - 1]) &&
-                        text[pos - 1] !==
-                            `
-`
-                    )
-                        pos--;
-                }
-                return pos;
-            }
-        }
-        function findWordEnd(currentInput, pos, forward = true) {
-            const text = currentInput.value;
-            if (forward) {
-                if (pos < text.length) pos++;
-                while (
-                    pos < text.length &&
-                    !isWordChar(text[pos]) &&
-                    text[pos] !==
-                        `
-`
-                )
-                    pos++;
-                while (pos < text.length && isWordChar(text[pos])) pos++;
-                return Math.max(0, pos - 1);
-            } else {
-                while (pos > 0 && isWordChar(text[pos])) pos--;
-                while (
-                    pos > 0 &&
-                    !isWordChar(text[pos]) &&
-                    text[pos] !==
-                        `
-`
-                )
-                    pos--;
-                return pos;
-            }
-        }
-        function findCharInLine(
-            currentInput,
-            pos,
-            char,
-            forward = true,
-            till = false,
-        ) {
-            const text = currentInput.value;
-            const line = getLine(currentInput, pos);
-            debug("findCharInLine", {
-                pos,
-                char,
-                forward,
-                till,
-                lineStart: line.start,
-                lineEnd: line.end,
-            });
-            if (forward) {
-                for (let i = pos + 1; i <= line.end; i++) {
-                    if (text[i] === char) {
-                        const result = till ? i - 1 : i;
-                        debug("findCharInLine result", { found: true, result });
-                        return result;
-                    }
-                }
-            } else {
-                for (let i = pos - 1; i >= line.start; i--) {
-                    if (text[i] === char) {
-                        const result = till ? i + 1 : i;
-                        debug("findCharInLine result", { found: true, result });
-                        return result;
-                    }
-                }
-            }
-            debug("findCharInLine result", { found: false, result: pos });
-            return pos;
-        }
-        function findMatchingPair(currentInput, pos) {
-            const text = currentInput.value;
-            const char = text[pos];
-            const pairs = {
-                "(": ")",
-                "[": "]",
-                "{": "}",
-                ")": "(",
-                "]": "[",
-                "}": "{",
-            };
-            if (!pairs[char]) return pos;
-            const target = pairs[char];
-            const forward = ["(", "[", "{"].includes(char);
-            const step = forward ? 1 : -1;
-            let depth = 1;
-            for (
-                let i = pos + step;
-                forward ? i < text.length : i >= 0;
-                i += step
-            ) {
-                if (text[i] === char) depth++;
-                else if (text[i] === target) {
-                    depth--;
-                    if (depth === 0) return i;
-                }
-            }
-            return pos;
-        }
-        function findParagraphBoundary(currentInput, pos, forward = true) {
-            const text = currentInput.value;
+          }
+        }
+      }
+    }
+    if (start === -1 || end === -1) {
+      debug("findTextObject: no pair found");
+      return { start: pos, end: pos };
+    }
+    const result = inner ? { start: start + 1, end } : { start, end: end + 1 };
+    debug("findTextObject result", result);
+    return result;
+  }
+  function saveState(currentInput, undoStack, redoStack) {
+    if (!currentInput)
+      return;
+    debug("saveState", {
+      value: currentInput.value,
+      selectionStart: currentInput.selectionStart,
+      selectionEnd: currentInput.selectionEnd,
+      undoStackSize: undoStack.length
+    });
+    undoStack.push({
+      value: currentInput.value,
+      selectionStart: currentInput.selectionStart ?? 0,
+      selectionEnd: currentInput.selectionEnd ?? 0
+    });
+    redoStack.length = 0;
+    if (undoStack.length > 100)
+      undoStack.shift();
+  }
+  function undo(currentInput, undoStack, redoStack) {
+    if (undoStack.length === 0)
+      return;
+    debug("undo", { undoStackSize: undoStack.length });
+    const current = {
+      value: currentInput.value,
+      selectionStart: currentInput.selectionStart ?? 0,
+      selectionEnd: currentInput.selectionEnd ?? 0
+    };
+    redoStack.push(current);
+    const prev = undoStack.pop();
+    currentInput.value = prev.value;
+    currentInput.selectionStart = prev.selectionStart;
+    currentInput.selectionEnd = prev.selectionEnd;
+  }
+  function redo(currentInput, undoStack, redoStack) {
+    if (redoStack.length === 0)
+      return;
+    debug("redo", { redoStackSize: redoStack.length });
+    const current = {
+      value: currentInput.value,
+      selectionStart: currentInput.selectionStart ?? 0,
+      selectionEnd: currentInput.selectionEnd ?? 0
+    };
+    undoStack.push(current);
+    const next = redoStack.pop();
+    currentInput.value = next.value;
+    currentInput.selectionStart = next.selectionStart;
+    currentInput.selectionEnd = next.selectionEnd;
+  }
+
+  // src/normal.ts
+  var wantedColumn = null;
+  function executeMotion(currentInput, motion, count = 1) {
+    let pos = getCursorPos(currentInput);
+    debug("executeMotion", { motion, count, startPos: pos });
+    for (let i = 0;i < count; i++) {
+      switch (motion) {
+        case "h":
+          pos = Math.max(0, pos - 1);
+          wantedColumn = null;
+          break;
+        case "l": {
+          const maxPos = Math.max(0, currentInput.value.length - 1);
+          pos = Math.min(maxPos, pos + 1);
+          wantedColumn = null;
+          break;
+        }
+        case "j": {
+          const currentLineJ = getLine(currentInput, pos);
+          const offsetJ = pos - currentLineJ.start;
+          if (wantedColumn === null) {
+            wantedColumn = offsetJ;
+          }
+          const nextLineStartJ = currentLineJ.end + 1;
+          if (nextLineStartJ < currentInput.value.length) {
+            const nextLineJ = getLine(currentInput, nextLineStartJ);
+            pos = Math.min(nextLineJ.start + wantedColumn, nextLineJ.end);
+          }
+          break;
+        }
+        case "k": {
+          const currentLineK = getLine(currentInput, pos);
+          const offsetK = pos - currentLineK.start;
+          if (wantedColumn === null) {
+            wantedColumn = offsetK;
+          }
+          if (currentLineK.start > 0) {
+            const prevLineK = getLine(currentInput, currentLineK.start - 1);
+            pos = Math.min(prevLineK.start + wantedColumn, prevLineK.end);
+          }
+          break;
+        }
+        case "w":
+          pos = findWordStart(currentInput, pos, true);
+          wantedColumn = null;
+          break;
+        case "W":
+          pos = findWORDStart(currentInput, pos, true);
+          wantedColumn = null;
+          break;
+        case "b":
+          pos = findWordStart(currentInput, pos, false);
+          wantedColumn = null;
+          break;
+        case "B":
+          pos = findWORDStart(currentInput, pos, false);
+          wantedColumn = null;
+          break;
+        case "e":
+          pos = findWordEnd(currentInput, pos, true);
+          wantedColumn = null;
+          break;
+        case "E":
+          pos = findWORDEnd(currentInput, pos, true);
+          wantedColumn = null;
+          break;
+        case "ge":
+          pos = findWordEnd(currentInput, pos, false);
+          wantedColumn = null;
+          break;
+        case "0":
+          pos = getLineStart(currentInput, pos);
+          wantedColumn = null;
+          break;
+        case "^":
+          pos = getFirstNonBlank(currentInput, getLineStart(currentInput, pos));
+          wantedColumn = null;
+          break;
+        case "$": {
+          const lineEnd = getLineEnd(currentInput, pos);
+          const line = getLine(currentInput, pos);
+          if (lineEnd > line.start) {
+            pos = lineEnd - 1;
+          } else {
+            pos = lineEnd;
+          }
+          wantedColumn = null;
+          break;
+        }
+        case "gg": {
+          const currentLine = getLine(currentInput, pos);
+          const offset = pos - currentLine.start;
+          if (wantedColumn === null) {
+            wantedColumn = offset;
+          }
+          const firstLine = getLine(currentInput, 0);
+          pos = Math.min(firstLine.start + wantedColumn, firstLine.end);
+          break;
+        }
+        case "G": {
+          const currentLineG = getLine(currentInput, pos);
+          const offsetG = pos - currentLineG.start;
+          if (wantedColumn === null) {
+            wantedColumn = offsetG;
+          }
+          const text = currentInput.value;
+          let targetLineStart;
+          if (count > 1) {
             const lines = text.split(`
 `);
-            const currentLine =
-                text.substring(0, pos).split(`
-`).length - 1;
-            if (forward) {
-                for (let i = currentLine + 1; i < lines.length; i++) {
-                    if (lines[i].trim() === "") {
-                        return (
-                            text
-                                .split(
-                                    `
-`,
-                                )
-                                .slice(0, i).join(`
-`).length + 1
-                        );
-                    }
-                }
-                return text.length;
-            } else {
-                for (let i = currentLine - 1; i >= 0; i--) {
-                    if (lines[i].trim() === "") {
-                        return text
-                            .split(
-                                `
-`,
-                            )
-                            .slice(0, i + 1).join(`
+            const targetLineIndex = Math.min(count - 1, lines.length - 1);
+            targetLineStart = lines.slice(0, targetLineIndex).join(`
 `).length;
-                    }
-                }
-                return 0;
-            }
-        }
-        function findTextObject(currentInput, type, inner) {
+            if (targetLineIndex > 0)
+              targetLineStart += 1;
+          } else {
+            targetLineStart = text.length;
+            while (targetLineStart > 0 && text[targetLineStart - 1] !== `
+`)
+              targetLineStart--;
+          }
+          const targetLine = getLine(currentInput, targetLineStart);
+          pos = Math.min(targetLine.start + wantedColumn, targetLine.end);
+          break;
+        }
+        case "{":
+          pos = findParagraphBoundary(currentInput, pos, false);
+          wantedColumn = null;
+          break;
+        case "}":
+          pos = findParagraphBoundary(currentInput, pos, true);
+          wantedColumn = null;
+          break;
+        case "%":
+          pos = findMatchingPair(currentInput, pos);
+          wantedColumn = null;
+          break;
+      }
+    }
+    debug("executeMotion result", { motion, count, endPos: pos });
+    setCursorPos(currentInput, pos);
+    return pos;
+  }
+  function getMotionRange(currentInput, motion, count = 1) {
+    const startPos = getCursorPos(currentInput);
+    debug("getMotionRange", { motion, count, startPos });
+    executeMotion(currentInput, motion, count);
+    let endPos = getCursorPos(currentInput);
+    setCursorPos(currentInput, startPos);
+    if (motion === "$") {
+      endPos = Math.min(endPos + 1, currentInput.value.length);
+    }
+    const range = {
+      start: Math.min(startPos, endPos),
+      end: Math.max(startPos, endPos)
+    };
+    debug("getMotionRange result", range);
+    return range;
+  }
+  function deleteRange(currentInput, undoStack, redoStack, start, end) {
+    debug("deleteRange", {
+      start,
+      end,
+      deleted: currentInput.value.substring(start, end)
+    });
+    saveState(currentInput, undoStack, redoStack);
+    const text = currentInput.value;
+    currentInput.value = text.substring(0, start) + text.substring(end);
+    setCursorPos(currentInput, start);
+  }
+  function yankRange(currentInput, clipboard, start, end, linewise = false) {
+    const yanked = currentInput.value.substring(start, end);
+    debug("yankRange", { start, end, yanked, linewise });
+    clipboard.content = yanked;
+    clipboard.linewise = linewise;
+  }
+  function changeRange(currentInput, undoStack, redoStack, start, end, enterInsertMode) {
+    debug("changeRange", { start, end });
+    deleteRange(currentInput, undoStack, redoStack, start, end);
+    enterInsertMode("c");
+  }
+  function repeatLastChange(state) {
+    const { lastChange, currentInput, undoStack, redoStack } = state;
+    if (!lastChange || !currentInput)
+      return;
+    debug("repeatLastChange", lastChange);
+    const count = lastChange.count || 1;
+    state.countBuffer = String(count);
+    if (lastChange.operator) {
+      if (lastChange.motion) {
+        state.operatorPending = lastChange.operator;
+        processNormalCommand(lastChange.motion, state);
+      } else if (lastChange.textObject) {
+        state.operatorPending = lastChange.operator;
+        state.commandBuffer = lastChange.textObject[0];
+        processNormalCommand(lastChange.textObject[1], state);
+      }
+    } else if (lastChange.command) {
+      switch (lastChange.command) {
+        case "i":
+        case "a":
+        case "I":
+        case "A":
+          if (lastChange.insertedText) {
+            saveState(currentInput, undoStack, redoStack);
             const pos = getCursorPos(currentInput);
-            const text = currentInput.value;
-            debug("findTextObject", { type, inner, pos });
-            const pairs = {
-                "(": { open: "(", close: ")" },
-                ")": { open: "(", close: ")" },
-                "[": { open: "[", close: "]" },
-                "]": { open: "[", close: "]" },
-                "{": { open: "{", close: "}" },
-                "}": { open: "{", close: "}" },
-                "<": { open: "<", close: ">" },
-                ">": { open: "<", close: ">" },
-                '"': { open: '"', close: '"' },
-                "'": { open: "'", close: "'" },
-                "`": { open: "`", close: "`" },
-            };
-            if (!pairs[type]) {
-                debug("findTextObject: invalid type", { type });
-                return { start: pos, end: pos };
-            }
-            const { open, close } = pairs[type];
-            let start = -1;
-            let end = -1;
-            if (open === close) {
-                let quoteCount = 0;
-                let firstQuote = -1;
-                for (let i = 0; i <= pos; i++) {
-                    if (text[i] === open) {
-                        if (quoteCount % 2 === 0) firstQuote = i;
-                        quoteCount++;
-                    }
-                }
-                if (quoteCount % 2 === 1) {
-                    start = firstQuote;
-                    for (let i = start + 1; i < text.length; i++) {
-                        if (text[i] === close) {
-                            end = i;
-                            break;
-                        }
-                    }
-                }
-            } else {
-                let depth = 0;
-                for (let i = pos; i >= 0; i--) {
-                    if (text[i] === close) {
-                        depth++;
-                    } else if (text[i] === open) {
-                        if (depth === 0) {
-                            start = i;
-                            break;
-                        }
-                        depth--;
-                    }
-                }
-                if (start !== -1) {
-                    depth = 0;
-                    for (let i = start; i < text.length; i++) {
-                        if (text[i] === open) {
-                            depth++;
-                        } else if (text[i] === close) {
-                            depth--;
-                            if (depth === 0) {
-                                end = i;
-                                break;
-                            }
-                        }
-                    }
-                }
-            }
-            if (start === -1 || end === -1) {
-                debug("findTextObject: no pair found");
-                return { start: pos, end: pos };
-            }
-            const result = inner
-                ? { start: start + 1, end }
-                : { start, end: end + 1 };
-            debug("findTextObject result", result);
-            return result;
-        }
-        function saveState(currentInput, undoStack, redoStack) {
-            if (!currentInput) return;
-            debug("saveState", {
-                value: currentInput.value,
-                selectionStart: currentInput.selectionStart,
-                selectionEnd: currentInput.selectionEnd,
-                undoStackSize: undoStack.length,
-            });
-            undoStack.push({
-                value: currentInput.value,
-                selectionStart: currentInput.selectionStart ?? 0,
-                selectionEnd: currentInput.selectionEnd ?? 0,
-            });
-            redoStack.length = 0;
-            if (undoStack.length > 100) undoStack.shift();
-        }
-        function undo(currentInput, undoStack, redoStack) {
-            if (undoStack.length === 0) return;
-            debug("undo", { undoStackSize: undoStack.length });
-            const current = {
-                value: currentInput.value,
-                selectionStart: currentInput.selectionStart ?? 0,
-                selectionEnd: currentInput.selectionEnd ?? 0,
-            };
-            redoStack.push(current);
-            const prev = undoStack.pop();
-            currentInput.value = prev.value;
-            currentInput.selectionStart = prev.selectionStart;
-            currentInput.selectionEnd = prev.selectionEnd;
-        }
-        function redo(currentInput, undoStack, redoStack) {
-            if (redoStack.length === 0) return;
-            debug("redo", { redoStackSize: redoStack.length });
-            const current = {
-                value: currentInput.value,
-                selectionStart: currentInput.selectionStart ?? 0,
-                selectionEnd: currentInput.selectionEnd ?? 0,
-            };
-            undoStack.push(current);
-            const next = redoStack.pop();
-            currentInput.value = next.value;
-            currentInput.selectionStart = next.selectionStart;
-            currentInput.selectionEnd = next.selectionEnd;
-        }
+            currentInput.value = currentInput.value.substring(0, pos) + lastChange.insertedText + currentInput.value.substring(pos);
+            setCursorPos(currentInput, pos + lastChange.insertedText.length - 1);
+          }
+          break;
+        case "o":
+        case "O":
+        case "s":
+        case "x":
+        case "X":
+        case "p":
+        case "P":
+          processNormalCommand(lastChange.command, state);
+          break;
+        case "r":
+          state.commandBuffer = "r";
+          processNormalCommand(lastChange.char ?? "", state);
+          break;
+      }
+    }
+  }
+  function processNormalCommand(key, state) {
+    const {
+      currentInput,
+      countBuffer,
+      commandBuffer,
+      operatorPending,
+      undoStack,
+      redoStack,
+      clipboard,
+      enterInsertMode,
+      enterVisualMode
+    } = state;
+    if (!currentInput)
+      return;
+    if (["Shift", "Control", "Alt", "Meta"].includes(key)) {
+      return;
+    }
+    const count = parseInt(countBuffer) || 1;
+    debug("processNormalCommand", {
+      key,
+      count,
+      countBuffer,
+      commandBuffer,
+      operatorPending
+    });
+    if (operatorPending) {
+      if (key === operatorPending) {
+        debug("processCommand: double operator", {
+          operator: operatorPending,
+          count
+        });
+        const line = getLine(currentInput, getCursorPos(currentInput));
+        const start = line.start;
+        const yankEnd = line.end;
+        const deleteEnd = line.end < currentInput.value.length ? line.end + 1 : line.end;
+        if (operatorPending === "d") {
+          yankRange(currentInput, clipboard, start, yankEnd, true);
+          deleteRange(currentInput, undoStack, redoStack, start, deleteEnd);
+          state.lastChange = { operator: "d", motion: "d", count };
+        } else if (operatorPending === "y") {
+          yankRange(currentInput, clipboard, start, yankEnd, true);
+          state.lastChange = { operator: "y", motion: "y", count };
+        } else if (operatorPending === "c") {
+          yankRange(currentInput, clipboard, start, yankEnd, true);
+          changeRange(currentInput, undoStack, redoStack, start, deleteEnd, enterInsertMode);
+          state.lastChange = { operator: "c", motion: "c", count };
+        }
+        state.operatorPending = null;
+        state.countBuffer = "";
+        return;
+      }
+      if (key === "i" || key === "a") {
+        state.commandBuffer = key;
+        return;
+      }
+      if (["f", "F", "t", "T"].includes(key)) {
+        state.commandBuffer = key;
+        return;
+      }
+      if (["f", "F", "t", "T"].includes(commandBuffer)) {
+        debug("processCommand: find motion with operator", {
+          operator: operatorPending,
+          findMotion: commandBuffer,
+          char: key,
+          count
+        });
+        const forward = ["f", "t"].includes(commandBuffer);
+        const till = ["t", "T"].includes(commandBuffer);
+        state.lastFindChar = key;
+        state.lastFindDirection = forward;
+        state.lastFindType = commandBuffer;
+        const startPos = getCursorPos(currentInput);
+        for (let i = 0;i < count; i++) {
+          const newPos = findCharInLine(currentInput, getCursorPos(currentInput), key, forward, till);
+          setCursorPos(currentInput, newPos);
+        }
+        const endPos = getCursorPos(currentInput);
+        debug("processCommand: find motion result", {
+          startPos,
+          endPos,
+          moved: startPos !== endPos
+        });
+        setCursorPos(currentInput, startPos);
+        const inclusiveEnd = till ? endPos : endPos + 1;
+        const range2 = {
+          start: Math.min(startPos, inclusiveEnd),
+          end: Math.max(startPos, inclusiveEnd)
+        };
+        if (operatorPending === "d") {
+          yankRange(currentInput, clipboard, range2.start, range2.end);
+          deleteRange(currentInput, undoStack, redoStack, range2.start, range2.end);
+          state.lastChange = {
+            operator: "d",
+            motion: commandBuffer + key,
+            count
+          };
+        } else if (operatorPending === "y") {
+          yankRange(currentInput, clipboard, range2.start, range2.end);
+          state.lastChange = {
+            operator: "y",
+            motion: commandBuffer + key,
+            count
+          };
+        } else if (operatorPending === "c") {
+          yankRange(currentInput, clipboard, range2.start, range2.end);
+          changeRange(currentInput, undoStack, redoStack, range2.start, range2.end, enterInsertMode);
+          state.lastChange = {
+            operator: "c",
+            motion: commandBuffer + key,
+            count
+          };
+        }
+        state.operatorPending = null;
+        state.commandBuffer = "";
+        state.countBuffer = "";
+        return;
+      }
+      if (commandBuffer === "i" || commandBuffer === "a") {
+        const inner = commandBuffer === "i";
+        debug("processCommand: text object", {
+          operator: operatorPending,
+          textObject: commandBuffer + key,
+          inner
+        });
+        const range2 = findTextObject(currentInput, key, inner);
+        if (operatorPending === "d") {
+          yankRange(currentInput, clipboard, range2.start, range2.end);
+          deleteRange(currentInput, undoStack, redoStack, range2.start, range2.end);
+          state.lastChange = {
+            operator: "d",
+            textObject: commandBuffer + key,
+            count
+          };
+        } else if (operatorPending === "y") {
+          yankRange(currentInput, clipboard, range2.start, range2.end);
+          state.lastChange = {
+            operator: "y",
+            textObject: commandBuffer + key,
+            count
+          };
+        } else if (operatorPending === "c") {
+          yankRange(currentInput, clipboard, range2.start, range2.end);
+          changeRange(currentInput, undoStack, redoStack, range2.start, range2.end, enterInsertMode);
+          state.lastChange = {
+            operator: "c",
+            textObject: commandBuffer + key,
+            count
+          };
+        }
+        state.operatorPending = null;
+        state.commandBuffer = "";
+        state.countBuffer = "";
+        return;
+      }
+      debug("processCommand: motion-based operation", {
+        operator: operatorPending,
+        motion: key,
+        count
+      });
+      const range = getMotionRange(currentInput, key, count);
+      if (operatorPending === "d") {
+        yankRange(currentInput, clipboard, range.start, range.end);
+        deleteRange(currentInput, undoStack, redoStack, range.start, range.end);
+        state.lastChange = { operator: "d", motion: key, count };
+      } else if (operatorPending === "y") {
+        yankRange(currentInput, clipboard, range.start, range.end);
+        state.lastChange = { operator: "y", motion: key, count };
+      } else if (operatorPending === "c") {
+        yankRange(currentInput, clipboard, range.start, range.end);
+        changeRange(currentInput, undoStack, redoStack, range.start, range.end, enterInsertMode);
+        state.lastChange = { operator: "c", motion: key, count };
+      }
+      state.operatorPending = null;
+      state.commandBuffer = "";
+      state.countBuffer = "";
+      return;
+    }
+    if (commandBuffer) {
+      const fullCommand = commandBuffer + key;
+      if (fullCommand === "gg") {
+        executeMotion(currentInput, "gg", count);
+        state.commandBuffer = "";
+        state.countBuffer = "";
+        return;
+      }
+      if (commandBuffer === "g" && key === "e") {
+        executeMotion(currentInput, "ge", count);
+        state.commandBuffer = "";
+        state.countBuffer = "";
+        return;
+      }
+      if (["f", "F", "t", "T"].includes(commandBuffer)) {
+        const forward = ["f", "t"].includes(commandBuffer);
+        const till = ["t", "T"].includes(commandBuffer);
+        state.lastFindChar = key;
+        state.lastFindDirection = forward;
+        state.lastFindType = commandBuffer;
+        for (let i = 0;i < count; i++) {
+          const newPos = findCharInLine(currentInput, getCursorPos(currentInput), key, forward, till);
+          setCursorPos(currentInput, newPos);
+        }
+        state.commandBuffer = "";
+        state.countBuffer = "";
+        return;
+      }
+      if (commandBuffer === "r") {
+        saveState(currentInput, undoStack, redoStack);
+        const pos = getCursorPos(currentInput);
+        const text = currentInput.value;
+        currentInput.value = text.substring(0, pos) + key + text.substring(pos + 1);
+        state.lastChange = { command: "r", char: key, count };
+        state.commandBuffer = "";
+        state.countBuffer = "";
+        return;
+      }
+      state.commandBuffer = "";
+    }
+    switch (key) {
+      case "h":
+      case "j":
+      case "k":
+      case "l":
+      case "w":
+      case "W":
+      case "b":
+      case "B":
+      case "e":
+      case "E":
+      case "0":
+      case "^":
+      case "$":
+      case "G":
+      case "{":
+      case "}":
+      case "%":
+        executeMotion(currentInput, key, count);
+        state.countBuffer = "";
+        break;
+      case "g":
+      case "f":
+      case "F":
+      case "t":
+      case "T":
+      case "r":
+        state.commandBuffer = key;
+        break;
+      case ";":
+        if (state.lastFindChar) {
+          for (let i = 0;i < count; i++) {
+            const till = ["t", "T"].includes(state.lastFindType);
+            const newPos = findCharInLine(currentInput, getCursorPos(currentInput), state.lastFindChar, state.lastFindDirection, till);
+            setCursorPos(currentInput, newPos);
+          }
+        }
+        state.countBuffer = "";
+        break;
+      case ",":
+        if (state.lastFindChar) {
+          for (let i = 0;i < count; i++) {
+            const till = ["t", "T"].includes(state.lastFindType);
+            const newPos = findCharInLine(currentInput, getCursorPos(currentInput), state.lastFindChar, !state.lastFindDirection, till);
+            setCursorPos(currentInput, newPos);
+          }
+        }
+        state.countBuffer = "";
+        break;
+      case "i":
+        if (operatorPending) {
+          state.commandBuffer = "i";
+        } else {
+          enterInsertMode("i");
+          state.countBuffer = "";
+        }
+        break;
+      case "a":
+        if (operatorPending) {
+          state.commandBuffer = "a";
+        } else {
+          setCursorPos(currentInput, getCursorPos(currentInput) + 1);
+          enterInsertMode("a");
+          state.countBuffer = "";
+        }
+        break;
+      case "I":
+        setCursorPos(currentInput, getFirstNonBlank(currentInput, getLineStart(currentInput, getCursorPos(currentInput))));
+        enterInsertMode("I");
+        state.countBuffer = "";
+        break;
+      case "A":
+        setCursorPos(currentInput, getLineEnd(currentInput, getCursorPos(currentInput)));
+        enterInsertMode("A");
+        state.countBuffer = "";
+        break;
+      case "o":
+        saveState(currentInput, undoStack, redoStack);
+        const posO = getLineEnd(currentInput, getCursorPos(currentInput));
+        currentInput.value = currentInput.value.substring(0, posO) + `
+` + currentInput.value.substring(posO);
+        setCursorPos(currentInput, posO + 1);
+        enterInsertMode("o");
+        state.lastChange = { command: "o", count };
+        state.countBuffer = "";
+        break;
+      case "O":
+        saveState(currentInput, undoStack, redoStack);
+        const lineStartO = getLineStart(currentInput, getCursorPos(currentInput));
+        currentInput.value = currentInput.value.substring(0, lineStartO) + `
+` + currentInput.value.substring(lineStartO);
+        setCursorPos(currentInput, lineStartO);
+        enterInsertMode("O");
+        state.lastChange = { command: "O", count };
+        state.countBuffer = "";
+        break;
+      case "s":
+        saveState(currentInput, undoStack, redoStack);
+        const posS = getCursorPos(currentInput);
+        currentInput.value = currentInput.value.substring(0, posS) + currentInput.value.substring(posS + 1);
+        setCursorPos(currentInput, posS);
+        enterInsertMode("s");
+        state.lastChange = { command: "s", count };
+        state.countBuffer = "";
+        break;
+      case "x":
+        saveState(currentInput, undoStack, redoStack);
+        const posX = getCursorPos(currentInput);
+        const endX = Math.min(posX + count, currentInput.value.length);
+        clipboard.content = currentInput.value.substring(posX, endX);
+        clipboard.linewise = false;
+        currentInput.value = currentInput.value.substring(0, posX) + currentInput.value.substring(endX);
+        setCursorPos(currentInput, posX);
+        state.lastChange = { command: "x", count };
+        state.countBuffer = "";
+        break;
+      case "X":
+        saveState(currentInput, undoStack, redoStack);
+        for (let i = 0;i < count; i++) {
+          const posXb = getCursorPos(currentInput);
+          if (posXb > 0) {
+            clipboard.content = currentInput.value[posXb - 1];
+            clipboard.linewise = false;
+            currentInput.value = currentInput.value.substring(0, posXb - 1) + currentInput.value.substring(posXb);
+            setCursorPos(currentInput, posXb - 1);
+          }
+        }
+        state.lastChange = { command: "X", count };
+        state.countBuffer = "";
+        break;
+      case "D":
+        saveState(currentInput, undoStack, redoStack);
+        const posD = getCursorPos(currentInput);
+        const lineEndD = getLineEnd(currentInput, posD);
+        clipboard.content = currentInput.value.substring(posD, lineEndD);
+        clipboard.linewise = false;
+        currentInput.value = currentInput.value.substring(0, posD) + currentInput.value.substring(lineEndD);
+        state.lastChange = { command: "D", count };
+        state.countBuffer = "";
+        break;
+      case "C":
+        saveState(currentInput, undoStack, redoStack);
+        const posC = getCursorPos(currentInput);
+        const lineEndC = getLineEnd(currentInput, posC);
+        clipboard.content = currentInput.value.substring(posC, lineEndC);
+        clipboard.linewise = false;
+        currentInput.value = currentInput.value.substring(0, posC) + currentInput.value.substring(lineEndC);
+        setCursorPos(currentInput, posC);
+        enterInsertMode("C");
+        state.lastChange = { command: "C", count };
+        state.countBuffer = "";
+        break;
+      case "d":
+      case "c":
+      case "y":
+        state.operatorPending = key;
+        break;
+      case "p":
+        saveState(currentInput, undoStack, redoStack);
+        if (clipboard.linewise) {
+          const currentLine = getLine(currentInput, getCursorPos(currentInput));
+          const insertPos = currentLine.end;
+          currentInput.value = currentInput.value.substring(0, insertPos) + `
+` + clipboard.content + currentInput.value.substring(insertPos);
+          setCursorPos(currentInput, insertPos + 1);
+        } else {
+          const posP = getCursorPos(currentInput) + 1;
+          currentInput.value = currentInput.value.substring(0, posP) + clipboard.content + currentInput.value.substring(posP);
+          setCursorPos(currentInput, posP + clipboard.content.length - 1);
+        }
+        state.lastChange = { command: "p", count };
+        state.countBuffer = "";
+        break;
+      case "P":
+        saveState(currentInput, undoStack, redoStack);
+        if (clipboard.linewise) {
+          const currentLine = getLine(currentInput, getCursorPos(currentInput));
+          const insertPos = currentLine.start;
+          currentInput.value = currentInput.value.substring(0, insertPos) + clipboard.content + `
+` + currentInput.value.substring(insertPos);
+          setCursorPos(currentInput, insertPos);
+        } else {
+          const posPb = getCursorPos(currentInput);
+          currentInput.value = currentInput.value.substring(0, posPb) + clipboard.content + currentInput.value.substring(posPb);
+          setCursorPos(currentInput, posPb + clipboard.content.length - 1);
+        }
+        state.lastChange = { command: "P", count };
+        state.countBuffer = "";
+        break;
+      case "u":
+        undo(currentInput, undoStack, redoStack);
+        state.countBuffer = "";
+        break;
+      case ".":
+        if (state.lastChange) {
+          repeatLastChange(state);
+        }
+        state.countBuffer = "";
+        break;
+      case "v":
+        enterVisualMode(false);
+        state.countBuffer = "";
+        break;
+      case "V":
+        enterVisualMode(true);
+        state.countBuffer = "";
+        break;
+      default:
+        if (/\d/.test(key)) {
+          state.countBuffer += key;
+        } else {
+          state.commandBuffer = "";
+          state.countBuffer = "";
+          state.operatorPending = null;
+        }
+    }
+  }
 
-        // src/normal.ts
-        var wantedColumn = null;
-        function executeMotion(currentInput, motion, count = 1) {
-            let pos = getCursorPos(currentInput);
-            debug("executeMotion", { motion, count, startPos: pos });
-            for (let i = 0; i < count; i++) {
-                switch (motion) {
-                    case "h":
-                        pos = Math.max(0, pos - 1);
-                        wantedColumn = null;
-                        break;
-                    case "l": {
-                        const maxPos = Math.max(
-                            0,
-                            currentInput.value.length - 1,
-                        );
-                        pos = Math.min(maxPos, pos + 1);
-                        wantedColumn = null;
-                        break;
-                    }
-                    case "j": {
-                        const currentLineJ = getLine(currentInput, pos);
-                        const offsetJ = pos - currentLineJ.start;
-                        if (wantedColumn === null) {
-                            wantedColumn = offsetJ;
-                        }
-                        const nextLineStartJ = currentLineJ.end + 1;
-                        if (nextLineStartJ < currentInput.value.length) {
-                            const nextLineJ = getLine(
-                                currentInput,
-                                nextLineStartJ,
-                            );
-                            pos = Math.min(
-                                nextLineJ.start + wantedColumn,
-                                nextLineJ.end,
-                            );
-                        }
-                        break;
-                    }
-                    case "k": {
-                        const currentLineK = getLine(currentInput, pos);
-                        const offsetK = pos - currentLineK.start;
-                        if (wantedColumn === null) {
-                            wantedColumn = offsetK;
-                        }
-                        if (currentLineK.start > 0) {
-                            const prevLineK = getLine(
-                                currentInput,
-                                currentLineK.start - 1,
-                            );
-                            pos = Math.min(
-                                prevLineK.start + wantedColumn,
-                                prevLineK.end,
-                            );
-                        }
-                        break;
-                    }
-                    case "w":
-                        pos = findWordStart(currentInput, pos, true);
-                        wantedColumn = null;
-                        break;
-                    case "W":
-                        pos = findWORDStart(currentInput, pos, true);
-                        wantedColumn = null;
-                        break;
-                    case "b":
-                        pos = findWordStart(currentInput, pos, false);
-                        wantedColumn = null;
-                        break;
-                    case "B":
-                        pos = findWORDStart(currentInput, pos, false);
-                        wantedColumn = null;
-                        break;
-                    case "e":
-                        pos = findWordEnd(currentInput, pos, true);
-                        wantedColumn = null;
-                        break;
-                    case "E":
-                        pos = findWORDEnd(currentInput, pos, true);
-                        wantedColumn = null;
-                        break;
-                    case "ge":
-                        pos = findWordEnd(currentInput, pos, false);
-                        wantedColumn = null;
-                        break;
-                    case "0":
-                        pos = getLineStart(currentInput, pos);
-                        wantedColumn = null;
-                        break;
-                    case "^":
-                        pos = getFirstNonBlank(
-                            currentInput,
-                            getLineStart(currentInput, pos),
-                        );
-                        wantedColumn = null;
-                        break;
-                    case "$": {
-                        const lineEnd = getLineEnd(currentInput, pos);
-                        const line = getLine(currentInput, pos);
-                        if (lineEnd > line.start) {
-                            pos = lineEnd - 1;
-                        } else {
-                            pos = lineEnd;
-                        }
-                        wantedColumn = null;
-                        break;
-                    }
-                    case "gg": {
-                        const currentLine = getLine(currentInput, pos);
-                        const offset = pos - currentLine.start;
-                        if (wantedColumn === null) {
-                            wantedColumn = offset;
-                        }
-                        const firstLine = getLine(currentInput, 0);
-                        pos = Math.min(
-                            firstLine.start + wantedColumn,
-                            firstLine.end,
-                        );
-                        break;
-                    }
-                    case "G": {
-                        const currentLineG = getLine(currentInput, pos);
-                        const offsetG = pos - currentLineG.start;
-                        if (wantedColumn === null) {
-                            wantedColumn = offsetG;
-                        }
-                        const text = currentInput.value;
-                        let targetLineStart;
-                        if (count > 1) {
-                            const lines = text.split(`
-`);
-                            const targetLineIndex = Math.min(
-                                count - 1,
-                                lines.length - 1,
-                            );
-                            targetLineStart = lines.slice(0, targetLineIndex)
-                                .join(`
-`).length;
-                            if (targetLineIndex > 0) targetLineStart += 1;
-                        } else {
-                            targetLineStart = text.length;
-                            while (
-                                targetLineStart > 0 &&
-                                text[targetLineStart - 1] !==
-                                    `
-`
-                            )
-                                targetLineStart--;
-                        }
-                        const targetLine = getLine(
-                            currentInput,
-                            targetLineStart,
-                        );
-                        pos = Math.min(
-                            targetLine.start + wantedColumn,
-                            targetLine.end,
-                        );
-                        break;
-                    }
-                    case "{":
-                        pos = findParagraphBoundary(currentInput, pos, false);
-                        wantedColumn = null;
-                        break;
-                    case "}":
-                        pos = findParagraphBoundary(currentInput, pos, true);
-                        wantedColumn = null;
-                        break;
-                    case "%":
-                        pos = findMatchingPair(currentInput, pos);
-                        wantedColumn = null;
-                        break;
-                }
-            }
-            debug("executeMotion result", { motion, count, endPos: pos });
-            setCursorPos(currentInput, pos);
-            return pos;
-        }
-        function getMotionRange(currentInput, motion, count = 1) {
-            const startPos = getCursorPos(currentInput);
-            debug("getMotionRange", { motion, count, startPos });
-            executeMotion(currentInput, motion, count);
-            let endPos = getCursorPos(currentInput);
-            setCursorPos(currentInput, startPos);
-            if (motion === "$") {
-                endPos = Math.min(endPos + 1, currentInput.value.length);
-            }
-            const range = {
-                start: Math.min(startPos, endPos),
-                end: Math.max(startPos, endPos),
-            };
-            debug("getMotionRange result", range);
-            return range;
-        }
-        function deleteRange(currentInput, undoStack, redoStack, start, end) {
-            debug("deleteRange", {
-                start,
-                end,
-                deleted: currentInput.value.substring(start, end),
-            });
-            saveState(currentInput, undoStack, redoStack);
-            const text = currentInput.value;
-            currentInput.value = text.substring(0, start) + text.substring(end);
-            setCursorPos(currentInput, start);
-        }
-        function yankRange(
-            currentInput,
-            clipboard,
-            start,
-            end,
-            linewise = false,
-        ) {
-            const yanked = currentInput.value.substring(start, end);
-            debug("yankRange", { start, end, yanked, linewise });
-            clipboard.content = yanked;
-            clipboard.linewise = linewise;
-        }
-<<<<<<< HEAD
-        function changeRange(
-            currentInput,
-            undoStack,
-            redoStack,
-            start,
-            end,
-            enterInsertMode,
-        ) {
-            debug("changeRange", { start, end });
-            deleteRange(currentInput, undoStack, redoStack, start, end);
-            enterInsertMode("c");
-        }
-        function repeatLastChange(state) {
-            const { lastChange, currentInput, undoStack, redoStack } = state;
-            if (!lastChange || !currentInput) return;
-            debug("repeatLastChange", lastChange);
-            const count = lastChange.count || 1;
-            state.countBuffer = String(count);
-            if (lastChange.operator) {
-                if (lastChange.motion) {
-                    state.operatorPending = lastChange.operator;
-                    processNormalCommand(lastChange.motion, state);
-                } else if (lastChange.textObject) {
-                    state.operatorPending = lastChange.operator;
-                    state.commandBuffer = lastChange.textObject[0];
-                    processNormalCommand(lastChange.textObject[1], state);
-                }
-            } else if (lastChange.command) {
-                switch (lastChange.command) {
-                    case "i":
-                    case "a":
-                    case "I":
-                    case "A":
-                        if (lastChange.insertedText) {
-                            saveState(currentInput, undoStack, redoStack);
-                            const pos = getCursorPos(currentInput);
-                            currentInput.value =
-                                currentInput.value.substring(0, pos) +
-                                lastChange.insertedText +
-                                currentInput.value.substring(pos);
-                            setCursorPos(
-                                currentInput,
-                                pos + lastChange.insertedText.length - 1,
-                            );
-                        }
-                        break;
-                    case "o":
-                    case "O":
-                    case "s":
-                    case "x":
-                    case "X":
-                    case "p":
-                    case "P":
-                        processNormalCommand(lastChange.command, state);
-                        break;
-                    case "r":
-                        state.commandBuffer = "r";
-                        processNormalCommand(lastChange.char ?? "", state);
-                        break;
-                }
-            }
-        }
-        function processNormalCommand(key, state) {
-            const {
-                currentInput,
-                countBuffer,
-                commandBuffer,
-                operatorPending,
-                undoStack,
-                redoStack,
-                clipboard,
-                enterInsertMode,
-                enterVisualMode,
-            } = state;
-            if (!currentInput) return;
-            if (["Shift", "Control", "Alt", "Meta"].includes(key)) {
-                return;
-            }
-            const count = parseInt(countBuffer) || 1;
-            debug("processNormalCommand", {
-                key,
-                count,
-                countBuffer,
-                commandBuffer,
-                operatorPending,
-            });
-            if (operatorPending) {
-                if (key === operatorPending) {
-                    debug("processCommand: double operator", {
-                        operator: operatorPending,
-                        count,
-                    });
-                    const line = getLine(
-                        currentInput,
-                        getCursorPos(currentInput),
-                    );
-                    const start = line.start;
-                    const yankEnd = line.end;
-                    const deleteEnd =
-                        line.end < currentInput.value.length
-                            ? line.end + 1
-                            : line.end;
-                    if (operatorPending === "d") {
-                        yankRange(
-                            currentInput,
-                            clipboard,
-                            start,
-                            yankEnd,
-                            true,
-                        );
-                        deleteRange(
-                            currentInput,
-                            undoStack,
-                            redoStack,
-                            start,
-                            deleteEnd,
-                        );
-                        state.lastChange = {
-                            operator: "d",
-                            motion: "d",
-                            count,
-                        };
-                    } else if (operatorPending === "y") {
-                        yankRange(
-                            currentInput,
-                            clipboard,
-                            start,
-                            yankEnd,
-                            true,
-                        );
-                        state.lastChange = {
-                            operator: "y",
-                            motion: "y",
-                            count,
-                        };
-                    } else if (operatorPending === "c") {
-                        yankRange(
-                            currentInput,
-                            clipboard,
-                            start,
-                            yankEnd,
-                            true,
-                        );
-                        changeRange(
-                            currentInput,
-                            undoStack,
-                            redoStack,
-                            start,
-                            deleteEnd,
-                            enterInsertMode,
-                        );
-                        state.lastChange = {
-                            operator: "c",
-                            motion: "c",
-                            count,
-                        };
-                    }
-                    state.operatorPending = null;
-                    state.countBuffer = "";
-                    return;
-                }
-                if (key === "i" || key === "a") {
-                    state.commandBuffer = key;
-                    return;
-                }
-                if (["f", "F", "t", "T"].includes(key)) {
-                    state.commandBuffer = key;
-                    return;
-                }
-                if (["f", "F", "t", "T"].includes(commandBuffer)) {
-                    debug("processCommand: find motion with operator", {
-                        operator: operatorPending,
-                        findMotion: commandBuffer,
-                        char: key,
-                        count,
-                    });
-                    const forward = ["f", "t"].includes(commandBuffer);
-                    const till = ["t", "T"].includes(commandBuffer);
-                    state.lastFindChar = key;
-                    state.lastFindDirection = forward;
-                    state.lastFindType = commandBuffer;
-                    const startPos = getCursorPos(currentInput);
-                    for (let i = 0; i < count; i++) {
-                        const newPos = findCharInLine(
-                            currentInput,
-                            getCursorPos(currentInput),
-                            key,
-                            forward,
-                            till,
-                        );
-                        setCursorPos(currentInput, newPos);
-                    }
-                    const endPos = getCursorPos(currentInput);
-                    debug("processCommand: find motion result", {
-                        startPos,
-                        endPos,
-                        moved: startPos !== endPos,
-                    });
-                    setCursorPos(currentInput, startPos);
-                    const inclusiveEnd = till ? endPos : endPos + 1;
-                    const range2 = {
-                        start: Math.min(startPos, inclusiveEnd),
-                        end: Math.max(startPos, inclusiveEnd),
-                    };
-                    if (operatorPending === "d") {
-                        yankRange(
-                            currentInput,
-                            clipboard,
-                            range2.start,
-                            range2.end,
-                        );
-                        deleteRange(
-                            currentInput,
-                            undoStack,
-                            redoStack,
-                            range2.start,
-                            range2.end,
-                        );
-                        state.lastChange = {
-                            operator: "d",
-                            motion: commandBuffer + key,
-                            count,
-                        };
-                    } else if (operatorPending === "y") {
-                        yankRange(
-                            currentInput,
-                            clipboard,
-                            range2.start,
-                            range2.end,
-                        );
-                        state.lastChange = {
-                            operator: "y",
-                            motion: commandBuffer + key,
-                            count,
-                        };
-                    } else if (operatorPending === "c") {
-                        yankRange(
-                            currentInput,
-                            clipboard,
-                            range2.start,
-                            range2.end,
-                        );
-                        changeRange(
-                            currentInput,
-                            undoStack,
-                            redoStack,
-                            range2.start,
-                            range2.end,
-                            enterInsertMode,
-                        );
-                        state.lastChange = {
-                            operator: "c",
-                            motion: commandBuffer + key,
-                            count,
-                        };
-                    }
-                    state.operatorPending = null;
-                    state.commandBuffer = "";
-                    state.countBuffer = "";
-                    return;
-                }
-                if (commandBuffer === "i" || commandBuffer === "a") {
-                    const inner = commandBuffer === "i";
-                    debug("processCommand: text object", {
-                        operator: operatorPending,
-                        textObject: commandBuffer + key,
-                        inner,
-                    });
-                    const range2 = findTextObject(currentInput, key, inner);
-                    if (operatorPending === "d") {
-                        yankRange(
-                            currentInput,
-                            clipboard,
-                            range2.start,
-                            range2.end,
-                        );
-                        deleteRange(
-                            currentInput,
-                            undoStack,
-                            redoStack,
-                            range2.start,
-                            range2.end,
-                        );
-                        state.lastChange = {
-                            operator: "d",
-                            textObject: commandBuffer + key,
-                            count,
-                        };
-                    } else if (operatorPending === "y") {
-                        yankRange(
-                            currentInput,
-                            clipboard,
-                            range2.start,
-                            range2.end,
-                        );
-                        state.lastChange = {
-                            operator: "y",
-                            textObject: commandBuffer + key,
-                            count,
-                        };
-                    } else if (operatorPending === "c") {
-                        yankRange(
-                            currentInput,
-                            clipboard,
-                            range2.start,
-                            range2.end,
-                        );
-                        changeRange(
-                            currentInput,
-                            undoStack,
-                            redoStack,
-                            range2.start,
-                            range2.end,
-                            enterInsertMode,
-                        );
-                        state.lastChange = {
-                            operator: "c",
-                            textObject: commandBuffer + key,
-                            count,
-                        };
-                    }
-                    state.operatorPending = null;
-                    state.commandBuffer = "";
-                    state.countBuffer = "";
-                    return;
-                }
-                debug("processCommand: motion-based operation", {
-                    operator: operatorPending,
-                    motion: key,
-                    count,
-                });
-                const range = getMotionRange(currentInput, key, count);
-                if (operatorPending === "d") {
-                    yankRange(currentInput, clipboard, range.start, range.end);
-                    deleteRange(
-                        currentInput,
-                        undoStack,
-                        redoStack,
-                        range.start,
-                        range.end,
-                    );
-                    state.lastChange = { operator: "d", motion: key, count };
-                } else if (operatorPending === "y") {
-                    yankRange(currentInput, clipboard, range.start, range.end);
-                    state.lastChange = { operator: "y", motion: key, count };
-                } else if (operatorPending === "c") {
-                    yankRange(currentInput, clipboard, range.start, range.end);
-                    changeRange(
-                        currentInput,
-                        undoStack,
-                        redoStack,
-                        range.start,
-                        range.end,
-                        enterInsertMode,
-                    );
-                    state.lastChange = { operator: "c", motion: key, count };
-                }
-                state.operatorPending = null;
-                state.commandBuffer = "";
-                state.countBuffer = "";
-                return;
-            }
-            if (commandBuffer) {
-                const fullCommand = commandBuffer + key;
-                if (fullCommand === "gg") {
-                    executeMotion(currentInput, "gg", count);
-                    state.commandBuffer = "";
-                    state.countBuffer = "";
-                    return;
-                }
-                if (commandBuffer === "g" && key === "e") {
-                    executeMotion(currentInput, "ge", count);
-                    state.commandBuffer = "";
-                    state.countBuffer = "";
-                    return;
-                }
-                if (["f", "F", "t", "T"].includes(commandBuffer)) {
-                    const forward = ["f", "t"].includes(commandBuffer);
-                    const till = ["t", "T"].includes(commandBuffer);
-                    state.lastFindChar = key;
-                    state.lastFindDirection = forward;
-                    state.lastFindType = commandBuffer;
-                    for (let i = 0; i < count; i++) {
-                        const newPos = findCharInLine(
-                            currentInput,
-                            getCursorPos(currentInput),
-                            key,
-                            forward,
-                            till,
-                        );
-                        setCursorPos(currentInput, newPos);
-                    }
-                    state.commandBuffer = "";
-                    state.countBuffer = "";
-                    return;
-                }
-                if (commandBuffer === "r") {
-                    saveState(currentInput, undoStack, redoStack);
-                    const pos = getCursorPos(currentInput);
-                    const text = currentInput.value;
-                    currentInput.value =
-                        text.substring(0, pos) + key + text.substring(pos + 1);
-                    state.lastChange = { command: "r", char: key, count };
-                    state.commandBuffer = "";
-                    state.countBuffer = "";
-                    return;
-                }
-                state.commandBuffer = "";
-            }
-            switch (key) {
-                case "h":
-                case "j":
-                case "k":
-                case "l":
-                case "w":
-                case "W":
-                case "b":
-                case "B":
-                case "e":
-                case "E":
-                case "0":
-                case "^":
-                case "$":
-                case "G":
-                case "{":
-                case "}":
-                case "%":
-                    executeMotion(currentInput, key, count);
-                    state.countBuffer = "";
-                    break;
-                case "g":
-                case "f":
-                case "F":
-                case "t":
-                case "T":
-                case "r":
-                    state.commandBuffer = key;
-                    break;
-                case ";":
-                    if (state.lastFindChar) {
-                        for (let i = 0; i < count; i++) {
-                            const till = ["t", "T"].includes(
-                                state.lastFindType,
-                            );
-                            const newPos = findCharInLine(
-                                currentInput,
-                                getCursorPos(currentInput),
-                                state.lastFindChar,
-                                state.lastFindDirection,
-                                till,
-                            );
-                            setCursorPos(currentInput, newPos);
-                        }
-                    }
-                    state.countBuffer = "";
-                    break;
-                case ",":
-                    if (state.lastFindChar) {
-                        for (let i = 0; i < count; i++) {
-                            const till = ["t", "T"].includes(
-                                state.lastFindType,
-                            );
-                            const newPos = findCharInLine(
-                                currentInput,
-                                getCursorPos(currentInput),
-                                state.lastFindChar,
-                                !state.lastFindDirection,
-                                till,
-                            );
-                            setCursorPos(currentInput, newPos);
-                        }
-                    }
-                    state.countBuffer = "";
-                    break;
-                case "i":
-                    if (operatorPending) {
-                        state.commandBuffer = "i";
-                    } else {
-                        enterInsertMode("i");
-                        state.countBuffer = "";
-                    }
-                    break;
-                case "a":
-                    if (operatorPending) {
-                        state.commandBuffer = "a";
-                    } else {
-                        setCursorPos(
-                            currentInput,
-                            getCursorPos(currentInput) + 1,
-                        );
-                        enterInsertMode("a");
-                        state.countBuffer = "";
-                    }
-                    break;
-                case "I":
-                    setCursorPos(
-                        currentInput,
-                        getFirstNonBlank(
-                            currentInput,
-                            getLineStart(
-                                currentInput,
-                                getCursorPos(currentInput),
-                            ),
-                        ),
-                    );
-                    enterInsertMode("I");
-                    state.countBuffer = "";
-                    break;
-                case "A":
-                    setCursorPos(
-                        currentInput,
-                        getLineEnd(currentInput, getCursorPos(currentInput)),
-                    );
-                    enterInsertMode("A");
-                    state.countBuffer = "";
-                    break;
-                case "o":
-                    saveState(currentInput, undoStack, redoStack);
-                    const posO = getLineEnd(
-                        currentInput,
-                        getCursorPos(currentInput),
-                    );
-                    currentInput.value =
-                        currentInput.value.substring(0, posO) +
-                        `
-` +
-                        currentInput.value.substring(posO);
-                    setCursorPos(currentInput, posO + 1);
-                    enterInsertMode("o");
-                    state.lastChange = { command: "o", count };
-                    state.countBuffer = "";
-                    break;
-                case "O":
-                    saveState(currentInput, undoStack, redoStack);
-                    const lineStartO = getLineStart(
-                        currentInput,
-                        getCursorPos(currentInput),
-                    );
-                    currentInput.value =
-                        currentInput.value.substring(0, lineStartO) +
-                        `
-` +
-                        currentInput.value.substring(lineStartO);
-                    setCursorPos(currentInput, lineStartO);
-                    enterInsertMode("O");
-                    state.lastChange = { command: "O", count };
-                    state.countBuffer = "";
-                    break;
-                case "s":
-                    saveState(currentInput, undoStack, redoStack);
-                    const posS = getCursorPos(currentInput);
-                    currentInput.value =
-                        currentInput.value.substring(0, posS) +
-                        currentInput.value.substring(posS + 1);
-                    setCursorPos(currentInput, posS);
-                    enterInsertMode("s");
-                    state.lastChange = { command: "s", count };
-                    state.countBuffer = "";
-                    break;
-                case "x":
-                    saveState(currentInput, undoStack, redoStack);
-                    const posX = getCursorPos(currentInput);
-                    const endX = Math.min(
-                        posX + count,
-                        currentInput.value.length,
-                    );
-                    clipboard.content = currentInput.value.substring(
-                        posX,
-                        endX,
-                    );
-                    clipboard.linewise = false;
-                    currentInput.value =
-                        currentInput.value.substring(0, posX) +
-                        currentInput.value.substring(endX);
-                    setCursorPos(currentInput, posX);
-                    state.lastChange = { command: "x", count };
-                    state.countBuffer = "";
-                    break;
-                case "X":
-                    saveState(currentInput, undoStack, redoStack);
-                    for (let i = 0; i < count; i++) {
-                        const posXb = getCursorPos(currentInput);
-                        if (posXb > 0) {
-                            clipboard.content = currentInput.value[posXb - 1];
-                            clipboard.linewise = false;
-                            currentInput.value =
-                                currentInput.value.substring(0, posXb - 1) +
-                                currentInput.value.substring(posXb);
-                            setCursorPos(currentInput, posXb - 1);
-                        }
-                    }
-                    state.lastChange = { command: "X", count };
-                    state.countBuffer = "";
-                    break;
-                case "D":
-                    saveState(currentInput, undoStack, redoStack);
-                    const posD = getCursorPos(currentInput);
-                    const lineEndD = getLineEnd(currentInput, posD);
-                    clipboard.content = currentInput.value.substring(
-                        posD,
-                        lineEndD,
-                    );
-                    clipboard.linewise = false;
-                    currentInput.value =
-                        currentInput.value.substring(0, posD) +
-                        currentInput.value.substring(lineEndD);
-                    state.lastChange = { command: "D", count };
-                    state.countBuffer = "";
-                    break;
-                case "C":
-                    saveState(currentInput, undoStack, redoStack);
-                    const posC = getCursorPos(currentInput);
-                    const lineEndC = getLineEnd(currentInput, posC);
-                    clipboard.content = currentInput.value.substring(
-                        posC,
-                        lineEndC,
-                    );
-                    clipboard.linewise = false;
-                    currentInput.value =
-                        currentInput.value.substring(0, posC) +
-                        currentInput.value.substring(lineEndC);
-                    setCursorPos(currentInput, posC);
-                    enterInsertMode("C");
-                    state.lastChange = { command: "C", count };
-                    state.countBuffer = "";
-                    break;
-                case "d":
-                case "c":
-                case "y":
-                    state.operatorPending = key;
-                    break;
-                case "p":
-                    saveState(currentInput, undoStack, redoStack);
-                    if (clipboard.linewise) {
-                        const currentLine = getLine(
-                            currentInput,
-                            getCursorPos(currentInput),
-                        );
-                        const insertPos = currentLine.end;
-                        currentInput.value =
-                            currentInput.value.substring(0, insertPos) +
-                            `
-` +
-                            clipboard.content +
-                            currentInput.value.substring(insertPos);
-                        setCursorPos(currentInput, insertPos + 1);
-                    } else {
-                        const posP = getCursorPos(currentInput) + 1;
-                        currentInput.value =
-                            currentInput.value.substring(0, posP) +
-                            clipboard.content +
-                            currentInput.value.substring(posP);
-                        setCursorPos(
-                            currentInput,
-                            posP + clipboard.content.length - 1,
-                        );
-                    }
-                    state.lastChange = { command: "p", count };
-                    state.countBuffer = "";
-                    break;
-                case "P":
-                    saveState(currentInput, undoStack, redoStack);
-                    if (clipboard.linewise) {
-                        const currentLine = getLine(
-                            currentInput,
-                            getCursorPos(currentInput),
-                        );
-                        const insertPos = currentLine.start;
-                        currentInput.value =
-                            currentInput.value.substring(0, insertPos) +
-                            clipboard.content +
-                            `
-` +
-                            currentInput.value.substring(insertPos);
-                        setCursorPos(currentInput, insertPos);
-                    } else {
-                        const posPb = getCursorPos(currentInput);
-                        currentInput.value =
-                            currentInput.value.substring(0, posPb) +
-                            clipboard.content +
-                            currentInput.value.substring(posPb);
-                        setCursorPos(
-                            currentInput,
-                            posPb + clipboard.content.length - 1,
-                        );
-                    }
-                    state.lastChange = { command: "P", count };
-                    state.countBuffer = "";
-                    break;
-                case "u":
-                    undo(currentInput, undoStack, redoStack);
-                    state.countBuffer = "";
-                    break;
-                case ".":
-                    if (state.lastChange) {
-                        repeatLastChange(state);
-                    }
-                    state.countBuffer = "";
-                    break;
-                case "v":
-                    enterVisualMode(false);
-                    state.countBuffer = "";
-                    break;
-                case "V":
-                    enterVisualMode(true);
-                    state.countBuffer = "";
-                    break;
-                default:
-                    if (/\d/.test(key)) {
-                        state.countBuffer += key;
-                    } else {
-                        state.commandBuffer = "";
-                        state.countBuffer = "";
-                        state.operatorPending = null;
-                    }
-            }
-        }
-
-        // src/visual.ts
-        function updateVisualSelection2(
-            currentInput,
-            mode,
-            visualStart,
-            visualEnd,
-        ) {
-            if (!currentInput || visualStart === null || visualEnd === null)
-                return;
-            debug("updateVisualSelection", { visualStart, visualEnd });
-            const adjustedEnd =
-                mode === "visual-line"
-                    ? visualEnd
-                    : Math.min(visualEnd + 1, currentInput.value.length);
-            updateVisualSelection(currentInput, visualStart, adjustedEnd);
-            currentInput.selectionStart = visualEnd;
-            currentInput.selectionEnd = visualEnd;
-            updateCustomCaret(currentInput);
-=======
+  // src/visual.ts
+  function updateVisualSelection2(currentInput, mode, visualStart, visualEnd) {
+    if (!currentInput || visualStart === null || visualEnd === null)
+      return;
+    debug("updateVisualSelection", { visualStart, visualEnd });
+    const adjustedEnd = mode === "visual-line" ? visualEnd : Math.min(visualEnd + 1, currentInput.value.length);
+    updateVisualSelection(currentInput, visualStart, adjustedEnd);
+    currentInput.selectionStart = visualEnd;
+    currentInput.selectionEnd = visualEnd;
+    updateCustomCaret(currentInput);
+    updateLineNumbers(currentInput);
+  }
+  function extendVisualSelection(currentInput, mode, visualStart, visualEnd, newPos) {
+    if (mode !== "visual" && mode !== "visual-line")
+      return { visualStart, visualEnd };
+    debug("extendVisualSelection BEFORE", {
+      visualStart,
+      visualEnd,
+      newPos,
+      mode
+    });
+    if (mode === "visual-line") {
+      visualEnd = getLineEnd(currentInput, newPos);
+      if (newPos < visualStart) {
+        visualStart = getLineStart(currentInput, newPos);
+      } else {
+        visualStart = getLineStart(currentInput, visualStart);
+      }
+    } else {
+      visualEnd = newPos;
+    }
+    debug("extendVisualSelection AFTER", { visualStart, visualEnd });
+    updateVisualSelection2(currentInput, mode, visualStart, visualEnd);
+    return { visualStart, visualEnd };
+  }
+  function getCurrentRange(mode, visualStart, visualEnd, currentInput) {
+    if (mode === "visual" || mode === "visual-line") {
+      const start = Math.min(visualStart, visualEnd);
+      const end = Math.max(visualStart, visualEnd);
+      if (mode === "visual-line") {
+        const lineEnd = end;
+        const deleteEnd = lineEnd < currentInput.value.length ? lineEnd + 1 : lineEnd;
+        return { start, end: deleteEnd };
+      } else {
+        return { start, end: Math.min(end + 1, currentInput.value.length) };
+      }
+    }
+    const pos = getCursorPos(currentInput);
+    return { start: pos, end: pos };
+  }
+  function processVisualCommand(key, state) {
+    const {
+      currentInput,
+      countBuffer,
+      commandBuffer,
+      mode,
+      visualStart,
+      visualEnd,
+      undoStack,
+      redoStack,
+      clipboard,
+      enterInsertMode,
+      exitVisualMode,
+      enterVisualMode
+    } = state;
+    if (!currentInput)
+      return;
+    if (["Shift", "Control", "Alt", "Meta"].includes(key)) {
+      return;
+    }
+    const count = parseInt(countBuffer) || 1;
+    debug("processVisualCommand", { key, count, mode });
+    if (commandBuffer) {
+      const fullCommand = commandBuffer + key;
+      if (fullCommand === "gg") {
+        executeMotion(currentInput, "gg", count);
+        const newPos = getCursorPos(currentInput);
+        const newSelection = extendVisualSelection(currentInput, mode, visualStart, visualEnd, newPos);
+        state.visualStart = newSelection.visualStart;
+        state.visualEnd = newSelection.visualEnd;
+        state.commandBuffer = "";
+        state.countBuffer = "";
+        return;
+      }
+      if (commandBuffer === "g" && key === "e") {
+        executeMotion(currentInput, "ge", count);
+        const newPos = getCursorPos(currentInput);
+        const newSelection = extendVisualSelection(currentInput, mode, visualStart, visualEnd, newPos);
+        state.visualStart = newSelection.visualStart;
+        state.visualEnd = newSelection.visualEnd;
+        state.commandBuffer = "";
+        state.countBuffer = "";
+        return;
+      }
+      if (["f", "F", "t", "T"].includes(commandBuffer)) {
+        const forward = ["f", "t"].includes(commandBuffer);
+        const till = ["t", "T"].includes(commandBuffer);
+        state.lastFindChar = key;
+        state.lastFindDirection = forward;
+        state.lastFindType = commandBuffer;
+        let newPos = getCursorPos(currentInput);
+        for (let i = 0;i < count; i++) {
+          newPos = findCharInLine(currentInput, newPos, key, forward, till);
+        }
+        setCursorPos(currentInput, newPos);
+        const newSelection = extendVisualSelection(currentInput, mode, visualStart, visualEnd, newPos);
+        state.visualStart = newSelection.visualStart;
+        state.visualEnd = newSelection.visualEnd;
+        state.commandBuffer = "";
+        state.countBuffer = "";
+        return;
+      }
+      if (commandBuffer === "i" || commandBuffer === "a") {
+        const inner = commandBuffer === "i";
+        debug("processVisualCommand: text object", {
+          textObject: commandBuffer + key,
+          inner
+        });
+        const range = findTextObject(currentInput, key, inner);
+        state.visualStart = range.start;
+        state.visualEnd = range.end - 1;
+        updateVisualSelection2(currentInput, mode, state.visualStart, state.visualEnd);
+        state.commandBuffer = "";
+        state.countBuffer = "";
+        return;
+      }
+      state.commandBuffer = "";
+    }
+    const motionKeys = [
+      "h",
+      "j",
+      "k",
+      "l",
+      "w",
+      "b",
+      "e",
+      "0",
+      "^",
+      "$",
+      "G",
+      "{",
+      "}",
+      "%"
+    ];
+    if (motionKeys.includes(key)) {
+      executeMotion(currentInput, key, count);
+      const newPos = getCursorPos(currentInput);
+      const newSelection = extendVisualSelection(currentInput, mode, visualStart, visualEnd, newPos);
+      state.visualStart = newSelection.visualStart;
+      state.visualEnd = newSelection.visualEnd;
+      state.countBuffer = "";
+      return;
+    }
+    if (key === "d") {
+      const range = getCurrentRange(mode, visualStart, visualEnd, currentInput);
+      const linewise = mode === "visual-line";
+      yankRange(currentInput, clipboard, range.start, range.end, linewise);
+      deleteRange(currentInput, undoStack, redoStack, range.start, range.end);
+      exitVisualMode();
+      state.countBuffer = "";
+      return;
+    }
+    if (key === "y") {
+      const range = getCurrentRange(mode, visualStart, visualEnd, currentInput);
+      const linewise = mode === "visual-line";
+      yankRange(currentInput, clipboard, range.start, range.end, linewise);
+      exitVisualMode();
+      state.countBuffer = "";
+      return;
+    }
+    if (key === "c") {
+      const range = getCurrentRange(mode, visualStart, visualEnd, currentInput);
+      const linewise = mode === "visual-line";
+      yankRange(currentInput, clipboard, range.start, range.end, linewise);
+      deleteRange(currentInput, undoStack, redoStack, range.start, range.end);
+      enterInsertMode("c");
+      state.countBuffer = "";
+      return;
+    }
+    if (key === "v") {
+      if (mode === "visual") {
+        exitVisualMode();
+      } else {
+        enterVisualMode(false);
+      }
+      state.countBuffer = "";
+      return;
+    }
+    if (key === "V") {
+      if (mode === "visual-line") {
+        exitVisualMode();
+      } else {
+        enterVisualMode(true);
+      }
+      state.countBuffer = "";
+      return;
+    }
+    if (key === ";") {
+      if (state.lastFindChar) {
+        let newPos = getCursorPos(currentInput);
+        for (let i = 0;i < count; i++) {
+          const till = ["t", "T"].includes(state.lastFindType);
+          newPos = findCharInLine(currentInput, newPos, state.lastFindChar, state.lastFindDirection, till);
+        }
+        setCursorPos(currentInput, newPos);
+        const newSelection = extendVisualSelection(currentInput, mode, visualStart, visualEnd, newPos);
+        state.visualStart = newSelection.visualStart;
+        state.visualEnd = newSelection.visualEnd;
+      }
+      state.countBuffer = "";
+      return;
+    }
+    if (key === ",") {
+      if (state.lastFindChar) {
+        let newPos = getCursorPos(currentInput);
+        for (let i = 0;i < count; i++) {
+          const till = ["t", "T"].includes(state.lastFindType);
+          newPos = findCharInLine(currentInput, newPos, state.lastFindChar, !state.lastFindDirection, till);
+        }
+        setCursorPos(currentInput, newPos);
+        const newSelection = extendVisualSelection(currentInput, mode, visualStart, visualEnd, newPos);
+        state.visualStart = newSelection.visualStart;
+        state.visualEnd = newSelection.visualEnd;
+      }
+      state.countBuffer = "";
+      return;
+    }
+    switch (key) {
+      case "g":
+      case "f":
+      case "F":
+      case "t":
+      case "T":
+      case "i":
+      case "a":
+        state.commandBuffer = key;
+        break;
+      case "x":
+        const range = getCurrentRange(mode, visualStart, visualEnd, currentInput);
+        const linewiseX = mode === "visual-line";
+        yankRange(currentInput, clipboard, range.start, range.end, linewiseX);
+        deleteRange(currentInput, undoStack, redoStack, range.start, range.end);
+        exitVisualMode();
+        state.countBuffer = "";
+        break;
+      case "p":
+      case "P":
+        saveState(currentInput, undoStack, redoStack);
+        const range2 = getCurrentRange(mode, visualStart, visualEnd, currentInput);
+        deleteRange(currentInput, undoStack, redoStack, range2.start, range2.end);
+        currentInput.value = currentInput.value.substring(0, range2.start) + clipboard.content + currentInput.value.substring(range2.start);
+        setCursorPos(currentInput, range2.start);
+        exitVisualMode();
+        state.countBuffer = "";
+        break;
+      default:
+        if (/\d/.test(key)) {
+          state.countBuffer += key;
+        } else {
+          state.commandBuffer = "";
+          state.countBuffer = "";
+        }
     }
   }
 
@@ -3536,6 +2869,27 @@
         updateIndicator(vimState.getMode(), null);
       }
     });
+    const mutationObserver = new MutationObserver(() => {
+      const currentInput = vimState.getCurrentInput();
+      if (!currentInput)
+        return;
+      if (!document.contains(currentInput)) {
+        debug("MutationObserver: currentInput removed from DOM", {
+          mode: vimState.getMode(),
+          inputTag: currentInput.tagName
+        });
+        removeCustomCaret(currentInput);
+        removeLineNumbers();
+        clearVisualSelection();
+        vimState.setCurrentInput(null);
+        vimState.setMode("normal");
+        updateIndicator(vimState.getMode(), null);
+      }
+    });
+    mutationObserver.observe(document.body, {
+      childList: true,
+      subtree: true
+    });
     window.addEventListener("scroll", () => {
       const currentInput = vimState.getCurrentInput();
       const mode = vimState.getMode();
@@ -3550,1412 +2904,38 @@
           if (visualStart !== null && visualEnd !== null) {
             debug("scroll event: updating visual selection");
             updateVisualSelection2(currentInput, mode, visualStart, visualEnd);
->>>>>>> e544e5ce
             updateLineNumbers(currentInput);
-        }
-        function extendVisualSelection(
-            currentInput,
-            mode,
-            visualStart,
-            visualEnd,
-            newPos,
-        ) {
-            if (mode !== "visual" && mode !== "visual-line")
-                return { visualStart, visualEnd };
-            debug("extendVisualSelection BEFORE", {
-                visualStart,
-                visualEnd,
-                newPos,
-                mode,
-            });
-            if (mode === "visual-line") {
-                visualEnd = getLineEnd(currentInput, newPos);
-                if (newPos < visualStart) {
-                    visualStart = getLineStart(currentInput, newPos);
-                } else {
-                    visualStart = getLineStart(currentInput, visualStart);
-                }
-            } else {
-                visualEnd = newPos;
-            }
-            debug("extendVisualSelection AFTER", { visualStart, visualEnd });
+          }
+        }
+      }
+    }, true);
+    window.addEventListener("resize", () => {
+      const currentInput = vimState.getCurrentInput();
+      const mode = vimState.getMode();
+      if (currentInput) {
+        if (mode === "normal") {
+          debug("resize event: updating custom caret");
+          updateCustomCaret(currentInput);
+          updateLineNumbers(currentInput);
+        } else if (mode === "visual" || mode === "visual-line") {
+          const visualStart = vimState.getVisualStart();
+          const visualEnd = vimState.getVisualEnd();
+          if (visualStart !== null && visualEnd !== null) {
+            debug("resize event: updating visual selection");
             updateVisualSelection2(currentInput, mode, visualStart, visualEnd);
-            return { visualStart, visualEnd };
-        }
-        function getCurrentRange(mode, visualStart, visualEnd, currentInput) {
-            if (mode === "visual" || mode === "visual-line") {
-                const start = Math.min(visualStart, visualEnd);
-                const end = Math.max(visualStart, visualEnd);
-                if (mode === "visual-line") {
-                    const lineEnd = end;
-                    const deleteEnd =
-                        lineEnd < currentInput.value.length
-                            ? lineEnd + 1
-                            : lineEnd;
-                    return { start, end: deleteEnd };
-                } else {
-                    return {
-                        start,
-                        end: Math.min(end + 1, currentInput.value.length),
-                    };
-                }
-            }
-            const pos = getCursorPos(currentInput);
-            return { start: pos, end: pos };
-        }
-        function processVisualCommand(key, state) {
-            const {
-                currentInput,
-                countBuffer,
-                commandBuffer,
-                mode,
-                visualStart,
-                visualEnd,
-                undoStack,
-                redoStack,
-                clipboard,
-                enterInsertMode,
-                exitVisualMode,
-                enterVisualMode,
-            } = state;
-            if (!currentInput) return;
-            if (["Shift", "Control", "Alt", "Meta"].includes(key)) {
-                return;
-            }
-            const count = parseInt(countBuffer) || 1;
-            debug("processVisualCommand", { key, count, mode });
-            if (commandBuffer) {
-                const fullCommand = commandBuffer + key;
-                if (fullCommand === "gg") {
-                    executeMotion(currentInput, "gg", count);
-                    const newPos = getCursorPos(currentInput);
-                    const newSelection = extendVisualSelection(
-                        currentInput,
-                        mode,
-                        visualStart,
-                        visualEnd,
-                        newPos,
-                    );
-                    state.visualStart = newSelection.visualStart;
-                    state.visualEnd = newSelection.visualEnd;
-                    state.commandBuffer = "";
-                    state.countBuffer = "";
-                    return;
-                }
-                if (commandBuffer === "g" && key === "e") {
-                    executeMotion(currentInput, "ge", count);
-                    const newPos = getCursorPos(currentInput);
-                    const newSelection = extendVisualSelection(
-                        currentInput,
-                        mode,
-                        visualStart,
-                        visualEnd,
-                        newPos,
-                    );
-                    state.visualStart = newSelection.visualStart;
-                    state.visualEnd = newSelection.visualEnd;
-                    state.commandBuffer = "";
-                    state.countBuffer = "";
-                    return;
-                }
-                if (["f", "F", "t", "T"].includes(commandBuffer)) {
-                    const forward = ["f", "t"].includes(commandBuffer);
-                    const till = ["t", "T"].includes(commandBuffer);
-                    state.lastFindChar = key;
-                    state.lastFindDirection = forward;
-                    state.lastFindType = commandBuffer;
-                    let newPos = getCursorPos(currentInput);
-                    for (let i = 0; i < count; i++) {
-                        newPos = findCharInLine(
-                            currentInput,
-                            newPos,
-                            key,
-                            forward,
-                            till,
-                        );
-                    }
-                    setCursorPos(currentInput, newPos);
-                    const newSelection = extendVisualSelection(
-                        currentInput,
-                        mode,
-                        visualStart,
-                        visualEnd,
-                        newPos,
-                    );
-                    state.visualStart = newSelection.visualStart;
-                    state.visualEnd = newSelection.visualEnd;
-                    state.commandBuffer = "";
-                    state.countBuffer = "";
-                    return;
-                }
-                if (commandBuffer === "i" || commandBuffer === "a") {
-                    const inner = commandBuffer === "i";
-                    debug("processVisualCommand: text object", {
-                        textObject: commandBuffer + key,
-                        inner,
-                    });
-                    const range = findTextObject(currentInput, key, inner);
-                    state.visualStart = range.start;
-                    state.visualEnd = range.end - 1;
-                    updateVisualSelection2(
-                        currentInput,
-                        mode,
-                        state.visualStart,
-                        state.visualEnd,
-                    );
-                    state.commandBuffer = "";
-                    state.countBuffer = "";
-                    return;
-                }
-                state.commandBuffer = "";
-            }
-            const motionKeys = [
-                "h",
-                "j",
-                "k",
-                "l",
-                "w",
-                "b",
-                "e",
-                "0",
-                "^",
-                "$",
-                "G",
-                "{",
-                "}",
-                "%",
-            ];
-            if (motionKeys.includes(key)) {
-                executeMotion(currentInput, key, count);
-                const newPos = getCursorPos(currentInput);
-                const newSelection = extendVisualSelection(
-                    currentInput,
-                    mode,
-                    visualStart,
-                    visualEnd,
-                    newPos,
-                );
-                state.visualStart = newSelection.visualStart;
-                state.visualEnd = newSelection.visualEnd;
-                state.countBuffer = "";
-                return;
-            }
-            if (key === "d") {
-                const range = getCurrentRange(
-                    mode,
-                    visualStart,
-                    visualEnd,
-                    currentInput,
-                );
-                const linewise = mode === "visual-line";
-                yankRange(
-                    currentInput,
-                    clipboard,
-                    range.start,
-                    range.end,
-                    linewise,
-                );
-                deleteRange(
-                    currentInput,
-                    undoStack,
-                    redoStack,
-                    range.start,
-                    range.end,
-                );
-                exitVisualMode();
-                state.countBuffer = "";
-                return;
-            }
-            if (key === "y") {
-                const range = getCurrentRange(
-                    mode,
-                    visualStart,
-                    visualEnd,
-                    currentInput,
-                );
-                const linewise = mode === "visual-line";
-                yankRange(
-                    currentInput,
-                    clipboard,
-                    range.start,
-                    range.end,
-                    linewise,
-                );
-                exitVisualMode();
-                state.countBuffer = "";
-                return;
-            }
-            if (key === "c") {
-                const range = getCurrentRange(
-                    mode,
-                    visualStart,
-                    visualEnd,
-                    currentInput,
-                );
-                const linewise = mode === "visual-line";
-                yankRange(
-                    currentInput,
-                    clipboard,
-                    range.start,
-                    range.end,
-                    linewise,
-                );
-                deleteRange(
-                    currentInput,
-                    undoStack,
-                    redoStack,
-                    range.start,
-                    range.end,
-                );
-                enterInsertMode("c");
-                state.countBuffer = "";
-                return;
-            }
-            if (key === "v") {
-                if (mode === "visual") {
-                    exitVisualMode();
-                } else {
-                    enterVisualMode(false);
-                }
-                state.countBuffer = "";
-                return;
-            }
-            if (key === "V") {
-                if (mode === "visual-line") {
-                    exitVisualMode();
-                } else {
-                    enterVisualMode(true);
-                }
-                state.countBuffer = "";
-                return;
-            }
-            if (key === ";") {
-                if (state.lastFindChar) {
-                    let newPos = getCursorPos(currentInput);
-                    for (let i = 0; i < count; i++) {
-                        const till = ["t", "T"].includes(state.lastFindType);
-                        newPos = findCharInLine(
-                            currentInput,
-                            newPos,
-                            state.lastFindChar,
-                            state.lastFindDirection,
-                            till,
-                        );
-                    }
-                    setCursorPos(currentInput, newPos);
-                    const newSelection = extendVisualSelection(
-                        currentInput,
-                        mode,
-                        visualStart,
-                        visualEnd,
-                        newPos,
-                    );
-                    state.visualStart = newSelection.visualStart;
-                    state.visualEnd = newSelection.visualEnd;
-                }
-                state.countBuffer = "";
-                return;
-            }
-            if (key === ",") {
-                if (state.lastFindChar) {
-                    let newPos = getCursorPos(currentInput);
-                    for (let i = 0; i < count; i++) {
-                        const till = ["t", "T"].includes(state.lastFindType);
-                        newPos = findCharInLine(
-                            currentInput,
-                            newPos,
-                            state.lastFindChar,
-                            !state.lastFindDirection,
-                            till,
-                        );
-                    }
-                    setCursorPos(currentInput, newPos);
-                    const newSelection = extendVisualSelection(
-                        currentInput,
-                        mode,
-                        visualStart,
-                        visualEnd,
-                        newPos,
-                    );
-                    state.visualStart = newSelection.visualStart;
-                    state.visualEnd = newSelection.visualEnd;
-                }
-                state.countBuffer = "";
-                return;
-            }
-            switch (key) {
-                case "g":
-                case "f":
-                case "F":
-                case "t":
-                case "T":
-                case "i":
-                case "a":
-                    state.commandBuffer = key;
-                    break;
-                case "x":
-                    const range = getCurrentRange(
-                        mode,
-                        visualStart,
-                        visualEnd,
-                        currentInput,
-                    );
-                    const linewiseX = mode === "visual-line";
-                    yankRange(
-                        currentInput,
-                        clipboard,
-                        range.start,
-                        range.end,
-                        linewiseX,
-                    );
-                    deleteRange(
-                        currentInput,
-                        undoStack,
-                        redoStack,
-                        range.start,
-                        range.end,
-                    );
-                    exitVisualMode();
-                    state.countBuffer = "";
-                    break;
-                case "p":
-                case "P":
-                    saveState(currentInput, undoStack, redoStack);
-                    const range2 = getCurrentRange(
-                        mode,
-                        visualStart,
-                        visualEnd,
-                        currentInput,
-                    );
-                    deleteRange(
-                        currentInput,
-                        undoStack,
-                        redoStack,
-                        range2.start,
-                        range2.end,
-                    );
-                    currentInput.value =
-                        currentInput.value.substring(0, range2.start) +
-                        clipboard.content +
-                        currentInput.value.substring(range2.start);
-                    setCursorPos(currentInput, range2.start);
-                    exitVisualMode();
-                    state.countBuffer = "";
-                    break;
-                default:
-                    if (/\d/.test(key)) {
-                        state.countBuffer += key;
-                    } else {
-                        state.commandBuffer = "";
-                        state.countBuffer = "";
-                    }
-            }
-        }
+            updateLineNumbers(currentInput);
+          }
+        }
+      }
+    });
+    debug("Event listeners attached", {
+      testListener: !!testListener,
+      handleKeyDown: !!handleKeyDown,
+      handleFocus: !!handleFocus,
+      handleBlur: !!handleBlur
+    });
+  }
+  updateIndicator(vimState.getMode(), vimState.getCurrentInput());
+})();
 
-        // src/state/vim-state.ts
-        function createInputState(mode = "insert") {
-            return {
-                mode,
-                commandBuffer: "",
-                countBuffer: "",
-                operatorPending: null,
-                lastFindChar: "",
-                lastFindDirection: false,
-                lastFindType: "",
-                visualStart: null,
-                visualEnd: null,
-                insertStartPos: null,
-                insertStartValue: null,
-                insertCommand: null,
-                undoStack: [],
-                redoStack: [],
-                lastChange: null,
-                wantedColumn: null,
-                savedCursorPos: null,
-            };
-        }
-
-        class VimState {
-            inputStates = new WeakMap();
-            global = {
-                currentInput: null,
-                clipboard: { content: "", linewise: false },
-                allowBlur: false,
-                escapePressed: false,
-            };
-            getCurrentInput() {
-                return this.global.currentInput;
-            }
-            setCurrentInput(input) {
-                debug("VimState.setCurrentInput", {
-                    prev: this.global.currentInput?.tagName,
-                    next: input?.tagName,
-                });
-                this.global.currentInput = input;
-            }
-            getInputState(input) {
-                let state = this.inputStates.get(input);
-                if (!state) {
-                    state = createInputState("insert");
-                    this.inputStates.set(input, state);
-                    debug("VimState: created new state for input", {
-                        tag: input.tagName,
-                    });
-                }
-                return state;
-            }
-            getCurrentState() {
-                if (!this.global.currentInput) return null;
-                return this.getInputState(this.global.currentInput);
-            }
-            initializeInput(input, mode = "insert") {
-                const state = createInputState(mode);
-                this.inputStates.set(input, state);
-                debug("VimState.initializeInput", { tag: input.tagName, mode });
-            }
-            getMode() {
-                const state = this.getCurrentState();
-                return state?.mode ?? "normal";
-            }
-            setMode(mode) {
-                const state = this.getCurrentState();
-                if (state) {
-                    debug("VimState.setMode", { from: state.mode, to: mode });
-                    state.mode = mode;
-                }
-            }
-            getCommandBuffer() {
-                return this.getCurrentState()?.commandBuffer ?? "";
-            }
-            setCommandBuffer(value) {
-                const state = this.getCurrentState();
-                if (state) state.commandBuffer = value;
-            }
-            getCountBuffer() {
-                return this.getCurrentState()?.countBuffer ?? "";
-            }
-            setCountBuffer(value) {
-                const state = this.getCurrentState();
-                if (state) state.countBuffer = value;
-            }
-            getCount() {
-                return parseInt(this.getCountBuffer()) || 1;
-            }
-            getOperatorPending() {
-                return this.getCurrentState()?.operatorPending ?? null;
-            }
-            setOperatorPending(value) {
-                const state = this.getCurrentState();
-                if (state) state.operatorPending = value;
-            }
-            clearCommand() {
-                const state = this.getCurrentState();
-                if (state) {
-                    state.commandBuffer = "";
-                    state.countBuffer = "";
-                    state.operatorPending = null;
-                }
-            }
-            getLastFindChar() {
-                return this.getCurrentState()?.lastFindChar ?? "";
-            }
-            setLastFindChar(value) {
-                const state = this.getCurrentState();
-                if (state) state.lastFindChar = value;
-            }
-            getLastFindDirection() {
-                return this.getCurrentState()?.lastFindDirection ?? false;
-            }
-            setLastFindDirection(value) {
-                const state = this.getCurrentState();
-                if (state) state.lastFindDirection = value;
-            }
-            getLastFindType() {
-                return this.getCurrentState()?.lastFindType ?? "";
-            }
-            setLastFindType(value) {
-                const state = this.getCurrentState();
-                if (state) state.lastFindType = value;
-            }
-            setFindState(char, direction, type) {
-                const state = this.getCurrentState();
-                if (state) {
-                    state.lastFindChar = char;
-                    state.lastFindDirection = direction;
-                    state.lastFindType = type;
-                }
-            }
-            getVisualStart() {
-                return this.getCurrentState()?.visualStart ?? null;
-            }
-            setVisualStart(value) {
-                const state = this.getCurrentState();
-                if (state) state.visualStart = value;
-            }
-            getVisualEnd() {
-                return this.getCurrentState()?.visualEnd ?? null;
-            }
-            setVisualEnd(value) {
-                const state = this.getCurrentState();
-                if (state) state.visualEnd = value;
-            }
-            setVisualRange(start, end) {
-                const state = this.getCurrentState();
-                if (state) {
-                    state.visualStart = start;
-                    state.visualEnd = end;
-                }
-            }
-            clearVisual() {
-                const state = this.getCurrentState();
-                if (state) {
-                    state.visualStart = null;
-                    state.visualEnd = null;
-                }
-            }
-            getInsertStartPos() {
-                return this.getCurrentState()?.insertStartPos ?? null;
-            }
-            setInsertStartPos(value) {
-                const state = this.getCurrentState();
-                if (state) state.insertStartPos = value;
-            }
-            getInsertStartValue() {
-                return this.getCurrentState()?.insertStartValue ?? null;
-            }
-            setInsertStartValue(value) {
-                const state = this.getCurrentState();
-                if (state) state.insertStartValue = value;
-            }
-            getInsertCommand() {
-                return this.getCurrentState()?.insertCommand ?? null;
-            }
-            setInsertCommand(value) {
-                const state = this.getCurrentState();
-                if (state) state.insertCommand = value;
-            }
-            setInsertState(pos, value, command) {
-                const state = this.getCurrentState();
-                if (state) {
-                    state.insertStartPos = pos;
-                    state.insertStartValue = value;
-                    state.insertCommand = command;
-                }
-            }
-            clearInsertState() {
-                const state = this.getCurrentState();
-                if (state) {
-                    state.insertStartPos = null;
-                    state.insertStartValue = null;
-                    state.insertCommand = null;
-                }
-            }
-            getUndoStack() {
-                return this.getCurrentState()?.undoStack ?? [];
-            }
-            getRedoStack() {
-                return this.getCurrentState()?.redoStack ?? [];
-            }
-            getHistoryStacks() {
-                const state = this.getCurrentState();
-                if (!state) {
-                    return { undoStack: [], redoStack: [] };
-                }
-                return {
-                    undoStack: state.undoStack,
-                    redoStack: state.redoStack,
-                };
-            }
-            getLastChange() {
-                return this.getCurrentState()?.lastChange ?? null;
-            }
-            setLastChange(value) {
-                const state = this.getCurrentState();
-                if (state) state.lastChange = value;
-            }
-            getWantedColumn() {
-                return this.getCurrentState()?.wantedColumn ?? null;
-            }
-            setWantedColumn(value) {
-                const state = this.getCurrentState();
-                if (state) state.wantedColumn = value;
-            }
-            getSavedCursorPos() {
-                return this.getCurrentState()?.savedCursorPos ?? null;
-            }
-            setSavedCursorPos(value) {
-                const state = this.getCurrentState();
-                if (state) state.savedCursorPos = value;
-            }
-            getClipboard() {
-                return this.global.clipboard;
-            }
-            setClipboard(content, linewise = false) {
-                debug("VimState.setClipboard", { content, linewise });
-                this.global.clipboard = { content, linewise };
-            }
-            getAllowBlur() {
-                return this.global.allowBlur;
-            }
-            setAllowBlur(value) {
-                this.global.allowBlur = value;
-            }
-            getEscapePressed() {
-                return this.global.escapePressed;
-            }
-            setEscapePressed(value) {
-                this.global.escapePressed = value;
-            }
-            hasState(input) {
-                return this.inputStates.has(input);
-            }
-            getLegacyState() {
-                const stacks = this.getHistoryStacks();
-                return {
-                    mode: this.getMode(),
-                    currentInput: this.getCurrentInput(),
-                    commandBuffer: this.getCommandBuffer(),
-                    countBuffer: this.getCountBuffer(),
-                    operatorPending: this.getOperatorPending(),
-                    lastFindChar: this.getLastFindChar(),
-                    lastFindDirection: this.getLastFindDirection(),
-                    lastFindType: this.getLastFindType(),
-                    clipboard: this.getClipboard(),
-                    undoStack: stacks.undoStack,
-                    redoStack: stacks.redoStack,
-                    lastChange: this.getLastChange(),
-                    visualStart: this.getVisualStart() ?? 0,
-                    visualEnd: this.getVisualEnd() ?? 0,
-                    allowBlur: this.getAllowBlur(),
-                };
-            }
-            updateFromLegacyState(legacyState) {
-                if (legacyState.countBuffer !== undefined) {
-                    this.setCountBuffer(legacyState.countBuffer);
-                }
-                if (legacyState.commandBuffer !== undefined) {
-                    this.setCommandBuffer(legacyState.commandBuffer);
-                }
-                if (legacyState.operatorPending !== undefined) {
-                    this.setOperatorPending(legacyState.operatorPending);
-                }
-                if (legacyState.lastFindChar !== undefined) {
-                    this.setLastFindChar(legacyState.lastFindChar);
-                }
-                if (legacyState.lastFindDirection !== undefined) {
-                    this.setLastFindDirection(legacyState.lastFindDirection);
-                }
-                if (legacyState.lastFindType !== undefined) {
-                    this.setLastFindType(legacyState.lastFindType);
-                }
-                if (legacyState.lastChange !== undefined) {
-                    this.setLastChange(legacyState.lastChange);
-                }
-                if (legacyState.visualStart !== undefined) {
-                    this.setVisualStart(legacyState.visualStart);
-                }
-                if (legacyState.visualEnd !== undefined) {
-                    this.setVisualEnd(legacyState.visualEnd);
-                }
-            }
-        }
-
-        // src/main.ts
-        var vimState = new VimState();
-        var ESCAPE_KEYS = [
-            { key: "Escape", ctrlKey: false },
-            { key: "[", ctrlKey: true },
-        ];
-        function isEscapeKey(e) {
-            return ESCAPE_KEYS.some(
-                (escKey) =>
-                    e.key === escKey.key && e.ctrlKey === escKey.ctrlKey,
-            );
-        }
-        function enterInsertMode(command = "i") {
-            const currentInput = vimState.getCurrentInput();
-            debug("enterInsertMode", { from: vimState.getMode(), command });
-            vimState.setMode("insert");
-            vimState.clearVisual();
-            clearVisualSelection();
-            removeCustomCaret(currentInput);
-            if (currentInput) {
-                vimState.setInsertState(
-                    getCursorPos(currentInput),
-                    currentInput.value,
-                    command,
-                );
-                updateLineNumbers(currentInput);
-            }
-            updateIndicator(vimState.getMode(), currentInput);
-        }
-        function enterNormalMode() {
-            const currentInput = vimState.getCurrentInput();
-            debug("enterNormalMode", { from: vimState.getMode() });
-            const wasInsertMode = vimState.getMode() === "insert";
-            vimState.setMode("normal");
-            vimState.clearVisual();
-            clearVisualSelection();
-            updateIndicator(vimState.getMode(), currentInput);
-            if (wasInsertMode && currentInput) {
-                const insertStartPos = vimState.getInsertStartPos();
-                const insertStartValue = vimState.getInsertStartValue();
-                const insertCommand = vimState.getInsertCommand();
-                if (
-                    insertStartPos !== null &&
-                    insertStartValue !== null &&
-                    insertCommand !== null
-                ) {
-                    const currentPos = getCursorPos(currentInput);
-                    const currentValue = currentInput.value;
-                    const insertedText = currentValue.substring(
-                        insertStartPos,
-                        currentPos,
-                    );
-                    debug("enterNormalMode: recording insert", {
-                        insertCommand,
-                        insertStartPos,
-                        insertStartValue,
-                        currentValue,
-                        currentPos,
-                        insertedText,
-                    });
-                    vimState.setLastChange({
-                        command: insertCommand,
-                        insertedText,
-                        count: 1,
-                    });
-                    vimState.clearInsertState();
-                }
-            }
-            if (currentInput && wasInsertMode) {
-                const pos = getCursorPos(currentInput);
-                if (pos > 0) {
-                    setCursorPos(currentInput, pos - 1);
-                }
-            }
-            if (currentInput) {
-                createCustomCaret(currentInput);
-                updateLineNumbers(currentInput);
-            }
-        }
-        function enterVisualMode(lineMode = false) {
-            const currentInput = vimState.getCurrentInput();
-            debug("enterVisualMode", { lineMode, from: vimState.getMode() });
-            const newMode = lineMode ? "visual-line" : "visual";
-            vimState.setMode(newMode);
-            if (currentInput) {
-                const pos = getCursorPos(currentInput);
-                if (lineMode) {
-                    vimState.setVisualRange(
-                        getLineStart(currentInput, pos),
-                        getLineEnd(currentInput, pos),
-                    );
-                } else {
-                    vimState.setVisualRange(pos, pos);
-                }
-                createCustomCaret(currentInput);
-                updateVisualSelection2(
-                    currentInput,
-                    vimState.getMode(),
-                    vimState.getVisualStart(),
-                    vimState.getVisualEnd(),
-                );
-                updateLineNumbers(currentInput);
-            }
-            updateIndicator(vimState.getMode(), currentInput);
-        }
-        function exitVisualMode() {
-            const currentInput = vimState.getCurrentInput();
-            const visualStart = vimState.getVisualStart();
-            const visualEnd = vimState.getVisualEnd();
-            debug("exitVisualMode", { visualStart, visualEnd });
-            if (currentInput && visualStart !== null && visualEnd !== null) {
-                const anchorPos = Math.min(visualStart, visualEnd);
-                setCursorPos(currentInput, anchorPos);
-            }
-            vimState.clearVisual();
-            clearVisualSelection();
-            enterNormalMode();
-        }
-        function processCommand(key) {
-            const mode = vimState.getMode();
-            debug("processCommand", {
-                key,
-                mode,
-                visualStart: vimState.getVisualStart(),
-                visualEnd: vimState.getVisualEnd(),
-            });
-            const state = {
-                ...vimState.getLegacyState(),
-                enterInsertMode,
-                enterNormalMode,
-                enterVisualMode,
-                exitVisualMode,
-            };
-            debug("processCommand state", {
-                stateVisualStart: state.visualStart,
-                stateVisualEnd: state.visualEnd,
-            });
-            const oldMode = mode;
-            if (mode === "visual" || mode === "visual-line") {
-                processVisualCommand(key, state);
-            } else {
-                processNormalCommand(key, state);
-            }
-            const newMode = vimState.getMode();
-            const enteredVisualMode =
-                oldMode !== "visual" &&
-                oldMode !== "visual-line" &&
-                (newMode === "visual" || newMode === "visual-line");
-            if (enteredVisualMode) {
-                vimState.updateFromLegacyState({
-                    countBuffer: state.countBuffer,
-                    commandBuffer: state.commandBuffer,
-                    operatorPending: state.operatorPending,
-                    lastFindChar: state.lastFindChar,
-                    lastFindDirection: state.lastFindDirection,
-                    lastFindType: state.lastFindType,
-                    lastChange: state.lastChange,
-                });
-            } else {
-                vimState.updateFromLegacyState(state);
-            }
-            debug("processCommand end", {
-                oldMode,
-                newMode,
-                enteredVisualMode,
-                visualStart: vimState.getVisualStart(),
-                visualEnd: vimState.getVisualEnd(),
-            });
-        }
-        function handleFocus(e) {
-            const el = e.target;
-            const currentInput = vimState.getCurrentInput();
-            debug("handleFocus", {
-                tag: el.tagName,
-                isNewInput: currentInput !== el,
-                currentMode: vimState.getMode(),
-            });
-            if (el.tagName === "INPUT" || el.tagName === "TEXTAREA") {
-                if (
-                    el.readOnly ||
-                    el.getAttribute("aria-readonly") === "true"
-                ) {
-                    debug("handleFocus: skipping readonly element");
-                    vimState.setCurrentInput(null);
-                    updateIndicator(vimState.getMode(), null);
-                    return;
-                }
-                if (currentInput !== el) {
-                    vimState.setCurrentInput(el);
-                    vimState.initializeInput(el, "insert");
-                    updateIndicator(vimState.getMode(), el);
-                    updateLineNumbers(el);
-                    debug("Attaching direct keydown listener to element");
-                    const originalOnKeyDown = el.onkeydown;
-                    el.onkeydown = (event) => {
-                        debug("onkeydown property handler", {
-                            key: event.key,
-                            ctrl: event.ctrlKey,
-                        });
-                        if (
-                            isEscapeKey(event) ||
-                            (event.ctrlKey &&
-                                (event.key === "e" ||
-                                    event.key === "y" ||
-                                    event.key === "d" ||
-                                    event.key === "u"))
-                        ) {
-                            debug(
-                                "Special key in onkeydown - calling handleKeyDown",
-                            );
-                            event.preventDefault();
-                            handleKeyDown(event);
-                            return false;
-                        }
-                        if (originalOnKeyDown) {
-                            return originalOnKeyDown.call(el, event);
-                        }
-                        return true;
-                    };
-                    el.addEventListener(
-                        "keydown",
-                        (event) => {
-                            const kbEvent = event;
-                            debug("DIRECT element keydown", {
-                                key: kbEvent.key,
-                                ctrl: kbEvent.ctrlKey,
-                                target: kbEvent.target.tagName,
-                                defaultPrevented: kbEvent.defaultPrevented,
-                                propagationStopped: kbEvent.cancelBubble,
-                            });
-                            if (
-                                !kbEvent.defaultPrevented &&
-                                (isEscapeKey(kbEvent) ||
-                                    (kbEvent.ctrlKey &&
-                                        (kbEvent.key === "e" ||
-                                            kbEvent.key === "y" ||
-                                            kbEvent.key === "d" ||
-                                            kbEvent.key === "u")))
-                            ) {
-                                debug(
-                                    "DIRECT special key on element - calling handleKeyDown",
-                                );
-                                handleKeyDown(kbEvent);
-                            }
-                        },
-                        true,
-                    );
-                } else {
-                    debug(
-                        "handleFocus: same input refocused, restoring state",
-                        {
-                            mode: vimState.getMode(),
-                            savedCursorPos: vimState.getSavedCursorPos(),
-                        },
-                    );
-                    updateIndicator(vimState.getMode(), el);
-                    const savedCursorPos = vimState.getSavedCursorPos();
-                    if (savedCursorPos !== null) {
-                        debug(
-                            "Restoring saved cursor position",
-                            savedCursorPos,
-                        );
-                        setCursorPos(el, savedCursorPos);
-                        vimState.setSavedCursorPos(null);
-                    }
-                    if (vimState.getMode() === "normal") {
-                        createCustomCaret(el);
-                    }
-                }
-            }
-        }
-        function handleBlur(e) {
-            const currentInput = vimState.getCurrentInput();
-            if (e.target === currentInput && currentInput) {
-                vimState.setSavedCursorPos(getCursorPos(currentInput));
-                debug("handleBlur", {
-                    mode: vimState.getMode(),
-                    allowBlur: vimState.getAllowBlur(),
-                    escapePressed: vimState.getEscapePressed(),
-                    relatedTarget: e.relatedTarget,
-                    isTrusted: e.isTrusted,
-                    savedCursorPos: vimState.getSavedCursorPos(),
-                });
-                if (e.relatedTarget) {
-                    debug(
-                        "handleBlur: focus moving to another element, allowing blur",
-                    );
-                    vimState.setAllowBlur(false);
-                    removeCustomCaret(currentInput);
-                    removeLineNumbers();
-                    clearVisualSelection();
-                    updateIndicator(vimState.getMode(), currentInput);
-                    return;
-                }
-                const mode = vimState.getMode();
-                const allowBlur = vimState.getAllowBlur();
-                const escapePressed = vimState.getEscapePressed();
-                const isEscapeBlur =
-                    (escapePressed &&
-                        (mode === "insert" ||
-                            mode === "visual" ||
-                            mode === "visual-line")) ||
-                    ((mode === "insert" ||
-                        mode === "visual" ||
-                        mode === "visual-line") &&
-                        !allowBlur &&
-                        !e.relatedTarget &&
-                        e.isTrusted);
-                if (isEscapeBlur) {
-                    debug(
-                        "handleBlur: ESC caused blur, switching to normal mode",
-                    );
-                    vimState.setEscapePressed(false);
-                    if (mode === "visual" || mode === "visual-line") {
-                        exitVisualMode();
-                    } else {
-                        enterNormalMode();
-                    }
-                    e.preventDefault();
-                    e.stopPropagation();
-                    const input = currentInput;
-                    setTimeout(() => {
-                        debug("handleBlur: refocusing in normal mode");
-                        input.focus();
-                    }, 0);
-                    return;
-                }
-                if (
-                    (mode === "insert" ||
-                        mode === "visual" ||
-                        mode === "visual-line") &&
-                    !allowBlur
-                ) {
-                    debug(
-                        "handleBlur: unexpected blur in insert/visual mode, preventing",
-                    );
-                    e.preventDefault();
-                    e.stopPropagation();
-                    const input = currentInput;
-                    setTimeout(() => {
-                        debug("handleBlur: refocusing element");
-                        input.focus();
-                    }, 0);
-                    return;
-                }
-                debug("handleBlur: allowing blur", { mode, allowBlur });
-                vimState.setAllowBlur(false);
-                removeCustomCaret(currentInput);
-                removeLineNumbers();
-                clearVisualSelection();
-                vimState.setCurrentInput(null);
-                updateIndicator(vimState.getMode(), null);
-            }
-        }
-        function handleKeyDown(e) {
-            const currentInput = vimState.getCurrentInput();
-            const mode = vimState.getMode();
-            debug("handleKeyDown ENTRY", {
-                hasCurrentInput: !!currentInput,
-                key: e.key,
-                ctrl: e.ctrlKey,
-                mode,
-                target: e.target.tagName,
-                defaultPrevented: e.defaultPrevented,
-                propagationStopped: e.cancelBubble,
-                eventPhase: e.eventPhase,
-            });
-            if (!currentInput) {
-                debug("handleKeyDown: no currentInput, returning");
-                return;
-            }
-            if (e.defaultPrevented) {
-                debug("handleKeyDown: event already handled, skipping");
-                return;
-            }
-            debug("handleKeyDown", {
-                key: e.key,
-                ctrl: e.ctrlKey,
-                mode,
-                target: e.target.tagName,
-            });
-            if (isEscapeKey(e)) {
-                debug("handleKeyDown: ESC/Ctrl-[ pressed", {
-                    mode,
-                    eventTarget: e.target,
-                    currentInput,
-                });
-                e.preventDefault();
-                e.stopPropagation();
-                e.stopImmediatePropagation();
-                if (mode === "insert") {
-                    debug("handleKeyDown: switching from insert to normal");
-                    enterNormalMode();
-                    debug("handleKeyDown: mode switch complete", {
-                        newMode: vimState.getMode(),
-                    });
-                } else if (mode === "visual" || mode === "visual-line") {
-                    debug("handleKeyDown: exiting visual mode to normal");
-                    exitVisualMode();
-                    debug("handleKeyDown: mode switch complete", {
-                        newMode: vimState.getMode(),
-                    });
-                } else {
-                    debug("handleKeyDown: unfocusing from normal mode");
-                    vimState.clearCommand();
-                    vimState.setAllowBlur(true);
-                    currentInput.blur();
-                }
-                debug("handleKeyDown: ESC handling complete, returning");
-                return;
-            }
-            if (e.ctrlKey && e.key === "e") {
-                debug("handleKeyDown: Ctrl-e scroll down one line");
-                e.preventDefault();
-                const moveCaret = mode === "normal" || mode === "visual";
-                scrollTextarea(currentInput, 1, moveCaret);
-                return;
-            }
-            if (e.ctrlKey && e.key === "y") {
-                debug("handleKeyDown: Ctrl-y scroll up one line");
-                e.preventDefault();
-                const moveCaret = mode === "normal" || mode === "visual";
-                scrollTextarea(currentInput, -1, moveCaret);
-                return;
-            }
-            if (e.ctrlKey && e.key === "d") {
-                debug("handleKeyDown: Ctrl-d scroll down half page");
-                e.preventDefault();
-                const moveCaret = mode === "normal" || mode === "visual";
-                scrollHalfPage(currentInput, true, moveCaret);
-                return;
-            }
-            if (e.ctrlKey && e.key === "u") {
-                debug("handleKeyDown: Ctrl-u scroll up half page");
-                e.preventDefault();
-                const moveCaret = mode === "normal" || mode === "visual";
-                scrollHalfPage(currentInput, false, moveCaret);
-                return;
-            }
-            if (e.ctrlKey && e.key === "r" && mode !== "insert") {
-                debug("handleKeyDown: Ctrl-r redo");
-                e.preventDefault();
-                const stacks = vimState.getHistoryStacks();
-                redo(currentInput, stacks.undoStack, stacks.redoStack);
-                return;
-            }
-            if (mode === "insert") {
-                debug("handleKeyDown: insert mode, passing through");
-                return;
-            }
-            debug("handleKeyDown: normal/visual mode, processing command");
-            e.preventDefault();
-            processCommand(e.key);
-        }
-        debug("Vim Mode initialized");
-        if (typeof window === "undefined" || typeof document === "undefined") {
-            debug("Skipping event listener setup - no window/document");
-        } else {
-            window.addEventListener(
-                "keydown",
-                (e) => {
-                    if (isEscapeKey(e)) {
-                        debug("GLOBAL ESC/Ctrl-[ keydown detected", {
-                            key: e.key,
-                            ctrl: e.ctrlKey,
-                            target: e.target.tagName,
-                            eventPhase: e.eventPhase,
-                            defaultPrevented: e.defaultPrevented,
-                            timestamp: e.timeStamp,
-                        });
-                        vimState.setEscapePressed(true);
-                        setTimeout(() => {
-                            vimState.setEscapePressed(false);
-                            debug("escapePressed flag cleared");
-                        }, 100);
-                    }
-                },
-                true,
-            );
-            window.addEventListener(
-                "keyup",
-                (e) => {
-                    if (isEscapeKey(e)) {
-                        debug("GLOBAL ESC/Ctrl-[ keyup detected", {
-                            key: e.key,
-                            ctrl: e.ctrlKey,
-                            target: e.target.tagName,
-                            timestamp: e.timeStamp,
-                        });
-                    }
-                },
-                true,
-            );
-            const testListener = (e) => {
-                if (isEscapeKey(e)) {
-                    debug("RAW ESC/Ctrl-[ DETECTED on document", {
-                        key: e.key,
-                        ctrl: e.ctrlKey,
-                        target: e.target.tagName,
-                        currentTarget: e.currentTarget,
-                        eventPhase: e.eventPhase,
-                        defaultPrevented: e.defaultPrevented,
-                        propagationStopped: e.cancelBubble,
-                        timestamp: e.timeStamp,
-                    });
-                }
-            };
-            window.addEventListener(
-                "keydown",
-                (e) => {
-                    if (isEscapeKey(e)) {
-                        debug("WINDOW ESC/Ctrl-[ listener", {
-                            key: e.key,
-                            ctrl: e.ctrlKey,
-                            target: e.target.tagName,
-                            eventPhase: e.eventPhase,
-                            defaultPrevented: e.defaultPrevented,
-                        });
-                    }
-                },
-                true,
-            );
-            document.addEventListener("focusin", handleFocus, true);
-            document.addEventListener("focusout", handleBlur, true);
-            document.addEventListener("keydown", testListener, true);
-            document.addEventListener("keydown", handleKeyDown, true);
-            document.addEventListener(
-                "input",
-                (e) => {
-                    const currentInput = vimState.getCurrentInput();
-                    if (
-                        currentInput &&
-                        e.target === currentInput &&
-                        vimState.getMode() === "insert"
-                    ) {
-                        debug("input event: updating line numbers");
-                        requestAnimationFrame(() => {
-                            const input = vimState.getCurrentInput();
-                            if (input) {
-                                updateLineNumbers(input);
-                            }
-                        });
-                    }
-                },
-                true,
-            );
-            document.addEventListener(
-                "keydown",
-                (e) => {
-                    if (isEscapeKey(e)) {
-                        debug(
-                            "Secondary ESC/Ctrl-[ listener (bubbling phase)",
-                            {
-                                key: e.key,
-                                ctrl: e.ctrlKey,
-                                defaultPrevented: e.defaultPrevented,
-                                propagationStopped: e.cancelBubble,
-                                currentInput: !!vimState.getCurrentInput(),
-                                mode: vimState.getMode(),
-                            },
-                        );
-                    }
-                },
-                false,
-            );
-            window.addEventListener(
-                "keydown",
-                (e) => {
-                    if (!isEscapeKey(e)) return;
-                    const currentInput = vimState.getCurrentInput();
-                    if (
-                        currentInput &&
-                        document.activeElement !== currentInput
-                    ) {
-                        debug("Window-level escape fallback triggered", {
-                            currentInput: !!currentInput,
-                            activeElement: document.activeElement?.tagName,
-                            mode: vimState.getMode(),
-                        });
-                        e.preventDefault();
-                        e.stopPropagation();
-                        vimState.clearCommand();
-                        removeCustomCaret(currentInput);
-                        removeLineNumbers();
-                        clearVisualSelection();
-                        vimState.setCurrentInput(null);
-                        vimState.setMode("normal");
-                        updateIndicator(vimState.getMode(), null);
-                    }
-                },
-                true,
-            );
-            window.addEventListener("focus", () => {
-                const currentInput = vimState.getCurrentInput();
-                debug("Window focus event", {
-                    currentInput: !!currentInput,
-                    mode: vimState.getMode(),
-                    activeElement: document.activeElement?.tagName,
-                });
-                if (currentInput && document.activeElement !== currentInput) {
-                    debug("Window focus: clearing stale input state", {
-                        currentInputTag: currentInput.tagName,
-                        activeElementTag: document.activeElement?.tagName,
-                    });
-                    removeCustomCaret(currentInput);
-                    removeLineNumbers();
-                    clearVisualSelection();
-                    vimState.setCurrentInput(null);
-                    vimState.setMode("normal");
-                    updateIndicator(vimState.getMode(), null);
-                }
-            });
-            const mutationObserver = new MutationObserver(() => {
-                const currentInput = vimState.getCurrentInput();
-                if (!currentInput) return;
-                if (!document.contains(currentInput)) {
-                    debug("MutationObserver: currentInput removed from DOM", {
-                        mode: vimState.getMode(),
-                        inputTag: currentInput.tagName,
-                    });
-                    removeCustomCaret(currentInput);
-                    removeLineNumbers();
-                    clearVisualSelection();
-                    vimState.setCurrentInput(null);
-                    vimState.setMode("normal");
-                    updateIndicator(vimState.getMode(), null);
-                }
-            });
-            mutationObserver.observe(document.body, {
-                childList: true,
-                subtree: true,
-            });
-            window.addEventListener(
-                "scroll",
-                () => {
-                    const currentInput = vimState.getCurrentInput();
-                    const mode = vimState.getMode();
-                    if (currentInput) {
-                        if (mode === "normal") {
-                            debug("scroll event: updating custom caret");
-                            updateCustomCaret(currentInput);
-                            updateLineNumbers(currentInput);
-                        } else if (
-                            mode === "visual" ||
-                            mode === "visual-line"
-                        ) {
-                            const visualStart = vimState.getVisualStart();
-                            const visualEnd = vimState.getVisualEnd();
-                            if (visualStart !== null && visualEnd !== null) {
-                                debug(
-                                    "scroll event: updating visual selection",
-                                );
-                                updateVisualSelection2(
-                                    currentInput,
-                                    mode,
-                                    visualStart,
-                                    visualEnd,
-                                );
-                                updateLineNumbers(currentInput);
-                            }
-                        }
-                    }
-                },
-                true,
-            );
-            window.addEventListener("resize", () => {
-                const currentInput = vimState.getCurrentInput();
-                const mode = vimState.getMode();
-                if (currentInput) {
-                    if (mode === "normal") {
-                        debug("resize event: updating custom caret");
-                        updateCustomCaret(currentInput);
-                        updateLineNumbers(currentInput);
-                    } else if (mode === "visual" || mode === "visual-line") {
-                        const visualStart = vimState.getVisualStart();
-                        const visualEnd = vimState.getVisualEnd();
-                        if (visualStart !== null && visualEnd !== null) {
-                            debug("resize event: updating visual selection");
-                            updateVisualSelection2(
-                                currentInput,
-                                mode,
-                                visualStart,
-                                visualEnd,
-                            );
-                            updateLineNumbers(currentInput);
-                        }
-                    }
-                }
-            });
-            debug("Event listeners attached", {
-                testListener: !!testListener,
-                handleKeyDown: !!handleKeyDown,
-                handleFocus: !!handleFocus,
-                handleBlur: !!handleBlur,
-            });
-        }
-        updateIndicator(vimState.getMode(), vimState.getCurrentInput());
-    })();
 })();