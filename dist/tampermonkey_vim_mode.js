--- conflicted
+++ resolved
@@ -305,32 +305,10 @@
         } else {
           lineNum = String(i);
         }
-<<<<<<< HEAD
         if (i === currentLine) {
           lines.push(`<span style="color: rgba(255, 255, 255, 1); font-weight: bold; background-color: rgba(255, 255, 255, 0.2); display: inline-block; width: 100%; padding: 0 2px;">${lineNum.padStart(3, " ")}</span>`);
         } else {
           lines.push(lineNum.padStart(3, " "));
-=======
-        function findWordStart(currentInput, pos, forward = true) {
-            const text = currentInput.value;
-            if (forward) {
-                while (pos < text.length && isWordChar(text[pos])) pos++;
-                while (pos < text.length && !isWordChar(text[pos])) pos++;
-                return pos;
-            } else {
-                if (pos > 0) pos--;
-                while (
-                    pos > 0 &&
-                    !isWordChar(text[pos]) &&
-                    text[pos] !==
-                        `
-`
-                )
-                    pos--;
-                while (pos > 0 && isWordChar(text[pos - 1])) pos--;
-                return pos;
-            }
->>>>>>> c2398ef1
         }
       }
       this.container.innerHTML = lines.join(`
@@ -641,8 +619,7 @@
     if (forward) {
       while (pos < text.length && isWordChar(text[pos]))
         pos++;
-      while (pos < text.length && !isWordChar(text[pos]) && text[pos] !== `
-`)
+      while (pos < text.length && !isWordChar(text[pos]))
         pos++;
       return pos;
     } else {
@@ -1556,7 +1533,6 @@
           const till = ["t", "T"].includes(state.lastFindType);
           newPos = findCharInLine(currentInput, newPos, state.lastFindChar, !state.lastFindDirection, till);
         }
-<<<<<<< HEAD
         setCursorPos(currentInput, newPos);
         const newSelection = extendVisualSelection(currentInput, mode, visualStart, visualEnd, newPos);
         state.visualStart = newSelection.visualStart;
@@ -1596,86 +1572,6 @@
         } else {
           state.commandBuffer = "";
           state.countBuffer = "";
-=======
-        function handleFocus(e) {
-            const el = e.target;
-            debug("handleFocus", {
-                tag: el.tagName,
-                isNewInput: currentInput !== el,
-                currentMode: mode,
-            });
-            if (el.tagName === "INPUT" || el.tagName === "TEXTAREA") {
-                if (
-                    el.readOnly ||
-                    el.getAttribute("aria-readonly") === "true"
-                ) {
-                    debug("handleFocus: skipping readonly element");
-                    currentInput = null;
-                    updateIndicator(mode, currentInput);
-                    return;
-                }
-                if (currentInput !== el) {
-                    currentInput = el;
-                    mode = "insert";
-                    undoStack = [];
-                    redoStack = [];
-                    updateIndicator(mode, currentInput);
-                    debug("Attaching direct keydown listener to element");
-                    const originalOnKeyDown = el.onkeydown;
-                    el.onkeydown = (event) => {
-                        debug("onkeydown property handler", {
-                            key: event.key,
-                            ctrl: event.ctrlKey,
-                        });
-                        if (
-                            event.key === "Escape" ||
-                            (event.ctrlKey && event.key === "]")
-                        ) {
-                            debug(
-                                "ESC/Ctrl-] in onkeydown - calling handleKeyDown",
-                            );
-                            handleKeyDown(event);
-                            return false;
-                        }
-                        if (originalOnKeyDown) {
-                            return originalOnKeyDown.call(el, event);
-                        }
-                        return true;
-                    };
-                    el.addEventListener(
-                        "keydown",
-                        (event) => {
-                            const kbEvent = event;
-                            debug("DIRECT element keydown", {
-                                key: kbEvent.key,
-                                ctrl: kbEvent.ctrlKey,
-                                target: kbEvent.target.tagName,
-                                defaultPrevented: kbEvent.defaultPrevented,
-                                propagationStopped: kbEvent.cancelBubble,
-                            });
-                            if (
-                                kbEvent.key === "Escape" ||
-                                (kbEvent.ctrlKey && kbEvent.key === "]")
-                            ) {
-                                debug(
-                                    "DIRECT ESC/Ctrl-] on element - calling handleKeyDown",
-                                );
-                                handleKeyDown(kbEvent);
-                            }
-                        },
-                        true,
-                    );
-                } else {
-                    debug("handleFocus: same input refocused, keeping mode", {
-                        mode,
-                    });
-                    updateIndicator(mode, currentInput);
-                    if (mode === "normal") {
-                        createCustomCaret(currentInput);
-                    }
-                }
-            }
->>>>>>> c2398ef1
         }
     }
   }
@@ -1829,9 +1725,12 @@
         debug("Attaching direct keydown listener to element");
         const originalOnKeyDown = el.onkeydown;
         el.onkeydown = (event) => {
-          debug("onkeydown property handler", { key: event.key });
-          if (event.key === "Escape") {
-            debug("ESC in onkeydown - calling handleKeyDown");
+          debug("onkeydown property handler", {
+            key: event.key,
+            ctrl: event.ctrlKey
+          });
+          if (event.key === "Escape" || event.ctrlKey && event.key === "]") {
+            debug("ESC/Ctrl-] in onkeydown - calling handleKeyDown");
             handleKeyDown(event);
             return false;
           }
@@ -1844,12 +1743,13 @@
           const kbEvent = event;
           debug("DIRECT element keydown", {
             key: kbEvent.key,
+            ctrl: kbEvent.ctrlKey,
             target: kbEvent.target.tagName,
             defaultPrevented: kbEvent.defaultPrevented,
             propagationStopped: kbEvent.cancelBubble
           });
-          if (kbEvent.key === "Escape") {
-            debug("DIRECT ESC on element - calling handleKeyDown");
+          if (kbEvent.key === "Escape" || kbEvent.ctrlKey && kbEvent.key === "]") {
+            debug("DIRECT ESC/Ctrl-] on element - calling handleKeyDown");
             handleKeyDown(kbEvent);
           }
         }, true);
@@ -1859,7 +1759,6 @@
         if (mode === "normal") {
           createCustomCaret(currentInput);
         }
-<<<<<<< HEAD
       }
     }
   }
@@ -1950,6 +1849,10 @@
         debug("handleKeyDown: switching from insert to normal");
         enterNormalMode();
         debug("handleKeyDown: mode switch complete", { newMode: mode });
+      } else if (mode === "visual" || mode === "visual-line") {
+        debug("handleKeyDown: exiting visual mode to normal");
+        exitVisualMode();
+        debug("handleKeyDown: mode switch complete", { newMode: mode });
       } else {
         debug("handleKeyDown: unfocusing from normal mode");
         commandBuffer = "";
@@ -1979,8 +1882,10 @@
     debug("Skipping event listener setup - no window/document");
   } else {
     window.addEventListener("keydown", (e) => {
-      if (e.key === "Escape") {
-        debug("GLOBAL ESC keydown detected", {
+      if (e.key === "Escape" || e.ctrlKey && e.key === "]") {
+        debug("GLOBAL ESC/Ctrl-] keydown detected", {
+          key: e.key,
+          ctrl: e.ctrlKey,
           target: e.target.tagName,
           eventPhase: e.eventPhase,
           defaultPrevented: e.defaultPrevented,
@@ -1994,16 +1899,20 @@
       }
     }, true);
     window.addEventListener("keyup", (e) => {
-      if (e.key === "Escape") {
-        debug("GLOBAL ESC keyup detected", {
+      if (e.key === "Escape" || e.ctrlKey && e.key === "]") {
+        debug("GLOBAL ESC/Ctrl-] keyup detected", {
+          key: e.key,
+          ctrl: e.ctrlKey,
           target: e.target.tagName,
           timestamp: e.timeStamp
         });
       }
     }, true);
     const testListener = (e) => {
-      if (e.key === "Escape") {
-        debug("RAW ESC DETECTED on document", {
+      if (e.key === "Escape" || e.ctrlKey && e.key === "]") {
+        debug("RAW ESC/Ctrl-] DETECTED on document", {
+          key: e.key,
+          ctrl: e.ctrlKey,
           target: e.target.tagName,
           currentTarget: e.currentTarget,
           eventPhase: e.eventPhase,
@@ -2014,8 +1923,10 @@
       }
     };
     window.addEventListener("keydown", (e) => {
-      if (e.key === "Escape") {
-        debug("WINDOW ESC listener", {
+      if (e.key === "Escape" || e.ctrlKey && e.key === "]") {
+        debug("WINDOW ESC/Ctrl-] listener", {
+          key: e.key,
+          ctrl: e.ctrlKey,
           target: e.target.tagName,
           eventPhase: e.eventPhase,
           defaultPrevented: e.defaultPrevented
@@ -2033,8 +1944,10 @@
       }
     }, true);
     document.addEventListener("keydown", (e) => {
-      if (e.key === "Escape") {
-        debug("Secondary ESC listener (bubbling phase)", {
+      if (e.key === "Escape" || e.ctrlKey && e.key === "]") {
+        debug("Secondary ESC/Ctrl-] listener (bubbling phase)", {
+          key: e.key,
+          ctrl: e.ctrlKey,
           defaultPrevented: e.defaultPrevented,
           propagationStopped: e.cancelBubble,
           currentInput: !!currentInput,
@@ -2065,233 +1978,6 @@
           debug("resize event: updating visual selection");
           updateVisualSelection2(currentInput, mode, visualStart, visualEnd);
           updateLineNumbers(currentInput);
-=======
-        function handleKeyDown(e) {
-            debug("handleKeyDown ENTRY", {
-                hasCurrentInput: !!currentInput,
-                key: e.key,
-                ctrl: e.ctrlKey,
-                mode,
-                target: e.target.tagName,
-                defaultPrevented: e.defaultPrevented,
-                propagationStopped: e.cancelBubble,
-                eventPhase: e.eventPhase,
-            });
-            if (!currentInput) {
-                debug("handleKeyDown: no currentInput, returning");
-                return;
-            }
-            debug("handleKeyDown", {
-                key: e.key,
-                ctrl: e.ctrlKey,
-                mode,
-                target: e.target.tagName,
-            });
-            if (e.key === "Escape" || (e.ctrlKey && e.key === "]")) {
-                debug("handleKeyDown: ESC/Ctrl-] pressed", {
-                    mode,
-                    eventTarget: e.target,
-                    currentInput,
-                });
-                e.preventDefault();
-                e.stopPropagation();
-                e.stopImmediatePropagation();
-                if (mode === "insert") {
-                    debug("handleKeyDown: switching from insert to normal");
-                    enterNormalMode();
-                    debug("handleKeyDown: mode switch complete", {
-                        newMode: mode,
-                    });
-                } else if (mode === "visual" || mode === "visual-line") {
-                    debug("handleKeyDown: exiting visual mode to normal");
-                    exitVisualMode();
-                    debug("handleKeyDown: mode switch complete", {
-                        newMode: mode,
-                    });
-                } else {
-                    debug("handleKeyDown: unfocusing from normal mode");
-                    commandBuffer = "";
-                    countBuffer = "";
-                    operatorPending = null;
-                    allowBlur = true;
-                    currentInput.blur();
-                }
-                debug("handleKeyDown: ESC handling complete, returning");
-                return;
-            }
-            if (mode === "insert") {
-                debug("handleKeyDown: insert mode, passing through");
-                return;
-            }
-            debug("handleKeyDown: normal mode, processing command");
-            e.preventDefault();
-            if (e.ctrlKey && e.key === "r") {
-                debug("handleKeyDown: Ctrl-r redo");
-                redo(currentInput, undoStack, redoStack);
-                return;
-            }
-            processCommand(e.key);
-        }
-        debug("Vim Mode initialized");
-        if (typeof window === "undefined" || typeof document === "undefined") {
-            debug("Skipping event listener setup - no window/document");
-        } else {
-            window.addEventListener(
-                "keydown",
-                (e) => {
-                    if (e.key === "Escape" || (e.ctrlKey && e.key === "]")) {
-                        debug("GLOBAL ESC/Ctrl-] keydown detected", {
-                            key: e.key,
-                            ctrl: e.ctrlKey,
-                            target: e.target.tagName,
-                            eventPhase: e.eventPhase,
-                            defaultPrevented: e.defaultPrevented,
-                            timestamp: e.timeStamp,
-                        });
-                        escapePressed = true;
-                        setTimeout(() => {
-                            escapePressed = false;
-                            debug("escapePressed flag cleared");
-                        }, 100);
-                    }
-                },
-                true,
-            );
-            window.addEventListener(
-                "keyup",
-                (e) => {
-                    if (e.key === "Escape" || (e.ctrlKey && e.key === "]")) {
-                        debug("GLOBAL ESC/Ctrl-] keyup detected", {
-                            key: e.key,
-                            ctrl: e.ctrlKey,
-                            target: e.target.tagName,
-                            timestamp: e.timeStamp,
-                        });
-                    }
-                },
-                true,
-            );
-            const testListener = (e) => {
-                if (e.key === "Escape" || (e.ctrlKey && e.key === "]")) {
-                    debug("RAW ESC/Ctrl-] DETECTED on document", {
-                        key: e.key,
-                        ctrl: e.ctrlKey,
-                        target: e.target.tagName,
-                        currentTarget: e.currentTarget,
-                        eventPhase: e.eventPhase,
-                        defaultPrevented: e.defaultPrevented,
-                        propagationStopped: e.cancelBubble,
-                        timestamp: e.timeStamp,
-                    });
-                }
-            };
-            window.addEventListener(
-                "keydown",
-                (e) => {
-                    if (e.key === "Escape" || (e.ctrlKey && e.key === "]")) {
-                        debug("WINDOW ESC/Ctrl-] listener", {
-                            key: e.key,
-                            ctrl: e.ctrlKey,
-                            target: e.target.tagName,
-                            eventPhase: e.eventPhase,
-                            defaultPrevented: e.defaultPrevented,
-                        });
-                    }
-                },
-                true,
-            );
-            document.addEventListener("focusin", handleFocus, true);
-            document.addEventListener("focusout", handleBlur, true);
-            document.addEventListener("keydown", testListener, true);
-            document.addEventListener("keydown", handleKeyDown, true);
-            document.addEventListener(
-                "input",
-                (e) => {
-                    if (
-                        currentInput &&
-                        e.target === currentInput &&
-                        mode === "insert"
-                    ) {
-                        debug("input event: updating line numbers");
-                        updateLineNumbers(currentInput);
-                    }
-                },
-                true,
-            );
-            document.addEventListener(
-                "keydown",
-                (e) => {
-                    if (e.key === "Escape" || (e.ctrlKey && e.key === "]")) {
-                        debug(
-                            "Secondary ESC/Ctrl-] listener (bubbling phase)",
-                            {
-                                key: e.key,
-                                ctrl: e.ctrlKey,
-                                defaultPrevented: e.defaultPrevented,
-                                propagationStopped: e.cancelBubble,
-                                currentInput: !!currentInput,
-                                mode,
-                            },
-                        );
-                    }
-                },
-                false,
-            );
-            window.addEventListener(
-                "scroll",
-                () => {
-                    if (currentInput) {
-                        if (mode === "normal") {
-                            debug("scroll event: updating custom caret");
-                            updateCustomCaret(currentInput);
-                            updateLineNumbers(currentInput);
-                        } else if (
-                            (mode === "visual" || mode === "visual-line") &&
-                            visualStart !== null &&
-                            visualEnd !== null
-                        ) {
-                            debug("scroll event: updating visual selection");
-                            updateVisualSelection2(
-                                currentInput,
-                                mode,
-                                visualStart,
-                                visualEnd,
-                            );
-                            updateLineNumbers(currentInput);
-                        }
-                    }
-                },
-                true,
-            );
-            window.addEventListener("resize", () => {
-                if (currentInput) {
-                    if (mode === "normal") {
-                        debug("resize event: updating custom caret");
-                        updateCustomCaret(currentInput);
-                        updateLineNumbers(currentInput);
-                    } else if (
-                        (mode === "visual" || mode === "visual-line") &&
-                        visualStart !== null &&
-                        visualEnd !== null
-                    ) {
-                        debug("resize event: updating visual selection");
-                        updateVisualSelection2(
-                            currentInput,
-                            mode,
-                            visualStart,
-                            visualEnd,
-                        );
-                        updateLineNumbers(currentInput);
-                    }
-                }
-            });
-            debug("Event listeners attached", {
-                testListener: !!testListener,
-                handleKeyDown: !!handleKeyDown,
-                handleFocus: !!handleFocus,
-                handleBlur: !!handleBlur,
-            });
->>>>>>> c2398ef1
         }
       }
     });
