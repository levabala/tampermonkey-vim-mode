// ==UserScript==
// @name         Vim Mode for Text Inputs
// @namespace    http://tampermonkey.net/
// @version      1.0.54
// @description  Vim-like editing for textareas and inputs
// @match        *://*/*
// @updateURL    https://raw.githubusercontent.com/levabala/tampermonkey-vim-mode/refs/heads/main/dist/tampermonkey_vim_mode.js
// @downloadURL  https://raw.githubusercontent.com/levabala/tampermonkey-vim-mode/refs/heads/main/dist/tampermonkey_vim_mode.js
// @grant        none
// ==/UserScript==

(function () {
    "use strict";

    (() => {
        // src/setup.ts
        var version = (() => {
            if (
                typeof GM_info !== "undefined" &&
                GM_info.script &&
                GM_info.script.version
            ) {
                return GM_info.script.version;
            }
            if (typeof document !== "undefined" && document.scripts) {
                for (const script of Array.from(document.scripts)) {
                    const content = script.textContent;
                    if (
                        content &&
                        content.includes("Vim Mode for Text Inputs")
                    ) {
                        const match = content.match(/@version\s+([\d.]+)/);
                        if (match) return match[1];
                    }
                }
            }
            return "unknown";
        })();
        var DEBUG =
            typeof window !== "undefined" && window.location
                ? new URLSearchParams(window.location.search).get(
                      "VIM_DEBUG",
                  ) === "1"
                : false;
        var debug = (...args) => {
            if (DEBUG) console.log("@@", ...args);
        };
        var TAMPER_VIM_MODE =
            typeof window !== "undefined"
                ? (() => {
                      const storageKey = `tamper_vim_mode_${window.location.hostname}`;
                      const loadConfig = () => {
                          try {
                              const stored = localStorage.getItem(storageKey);
                              if (stored) {
                                  return JSON.parse(stored);
                              }
                          } catch (e) {
                              debug(
                                  "Failed to load config from localStorage",
                                  e,
                              );
                          }
                          return {
                              disableCustomCaret: false,
                              showLineNumbers: true,
                              relativeLineNumbers: false,
                          };
                      };
                      const config = loadConfig();
                      const handler = {
                          set(target, prop, value) {
                              target[prop] = value;
                              try {
                                  localStorage.setItem(
                                      storageKey,
                                      JSON.stringify(target),
                                  );
                              } catch (e) {
                                  debug(
                                      "Failed to save config to localStorage",
                                      e,
                                  );
                              }
                              return true;
                          },
                      };
                      const proxiedConfig = new Proxy(config, handler);
                      window.TAMPER_VIM_MODE = proxiedConfig;
                      return proxiedConfig;
                  })()
                : {
                      disableCustomCaret: false,
                      showLineNumbers: true,
                      relativeLineNumbers: false,
                  };
        var indicator;
        var modeText;
        if (typeof document !== "undefined") {
            indicator = document.createElement("div");
            indicator.style.cssText = `
        position: fixed;
        bottom: 10px;
        left: 10px;
        padding: 8px 16px;
        padding-bottom: 16px;
        background: rgba(0, 0, 0, 0.85);
        color: white;
        font-family: monospace;
        font-size: 14px;
        font-weight: bold;
        border-radius: 4px;
        z-index: 999999;
        pointer-events: none;
    `;
            modeText = document.createElement("div");
            indicator.appendChild(modeText);
            const versionLabel = document.createElement("div");
            versionLabel.textContent = `v${version}`;
            versionLabel.style.cssText = `
        position: absolute;
        bottom: 2px;
        left: 4px;
        font-size: 8px;
        font-weight: normal;
        opacity: 0.6;
    `;
            indicator.appendChild(versionLabel);
            if (document.body) {
                document.body.appendChild(indicator);
            } else {
                document.addEventListener("DOMContentLoaded", () => {
                    if (indicator) document.body.appendChild(indicator);
                });
            }
        }
        function updateIndicator(mode, currentInput) {
            if (!indicator || !modeText) return;
            let text, color;
            switch (mode) {
                case "insert":
                    text = "-- INSERT --";
                    color = "rgba(0, 100, 0, 0.85)";
                    break;
                case "visual":
                    text = "-- VISUAL --";
                    color = "rgba(100, 100, 0, 0.85)";
                    break;
                case "visual-line":
                    text = "-- VISUAL LINE --";
                    color = "rgba(100, 100, 0, 0.85)";
                    break;
                default:
                    text = "-- NORMAL --";
                    color = "rgba(0, 0, 0, 0.85)";
            }
            modeText.textContent = text;
            indicator.style.background = color;
            indicator.style.display = currentInput ? "block" : "none";
        }

        // src/common.ts
        var customCaret = null;
        var currentRenderer = null;
        var visualSelectionRenderer = null;
        var lineNumbersRenderer = null;

        class DOMTextMetrics {
            canvas;
            ctx;
            input;
            computedStyle;
            constructor(input) {
                this.input = input;
                this.computedStyle = window.getComputedStyle(input);
                this.canvas = document.createElement("canvas");
                this.ctx = this.canvas.getContext("2d");
                if (this.ctx) {
                    const fontSize = this.getFontSize();
                    const fontFamily = this.computedStyle.fontFamily;
                    this.ctx.font = `${fontSize}px ${fontFamily}`;
                }
            }
            measureText(text) {
                if (!this.ctx) return 0;
                return this.ctx.measureText(text).width;
            }
            getCharWidth(char) {
                if (!this.ctx) return 0;
                return this.ctx.measureText(char).width;
            }
            getFontSize() {
                return parseFloat(this.computedStyle.fontSize);
            }
            getLineHeight() {
                const lineHeight = this.computedStyle.lineHeight;
                return lineHeight === "normal"
                    ? this.getFontSize() * 1.2
                    : parseFloat(lineHeight);
            }
        }

        class DOMCaretRenderer {
            element;
            constructor() {
                this.element = document.createElement("div");
                this.element.style.position = "absolute";
                this.element.style.pointerEvents = "none";
                this.element.style.zIndex = "9999";
                this.element.style.backgroundColor = "white";
                this.element.style.mixBlendMode = "difference";
                document.body.appendChild(this.element);
            }
            show(position) {
                this.element.style.left = `${position.x}px`;
                this.element.style.top = `${position.y}px`;
                this.element.style.width = `${position.width}px`;
                this.element.style.height = `${position.height}px`;
                this.element.style.display = "block";
            }
            hide() {
                this.element.style.display = "none";
            }
            isActive() {
                return this.element.parentElement !== null;
            }
            destroy() {
                this.element.remove();
            }
        }

        class DOMVisualSelectionRenderer {
            container;
            rects = [];
            constructor() {
                this.container = document.createElement("div");
                this.container.style.position = "absolute";
                this.container.style.top = "0";
                this.container.style.left = "0";
                this.container.style.width = "0";
                this.container.style.height = "0";
                this.container.style.pointerEvents = "none";
                this.container.style.zIndex = "9998";
                document.body.appendChild(this.container);
            }
            render(rects) {
                this.clear();
                for (const rect of rects) {
                    const div = document.createElement("div");
                    div.style.position = "absolute";
                    div.style.left = `${rect.x}px`;
                    div.style.top = `${rect.y}px`;
                    div.style.width = `${rect.width}px`;
                    div.style.height = `${rect.height}px`;
                    div.style.backgroundColor = "rgba(80, 120, 255, 0.3)";
                    div.style.border = "none";
                    div.style.pointerEvents = "none";
                    this.container.appendChild(div);
                    this.rects.push(div);
                }
            }
            clear() {
                for (const rect of this.rects) {
                    rect.remove();
                }
                this.rects = [];
            }
            destroy() {
                this.clear();
                this.container.remove();
            }
        }

        class DOMLineNumbersRenderer {
            container;
            currentInput = null;
            constructor() {
                this.container = document.createElement("div");
                this.container.style.position = "absolute";
                this.container.style.pointerEvents = "none";
                this.container.style.zIndex = "9997";
                this.container.style.backgroundColor = "rgba(0, 0, 0, 0.7)";
                this.container.style.color = "rgba(255, 255, 255, 0.6)";
                this.container.style.fontFamily = "monospace";
                this.container.style.textAlign = "right";
                this.container.style.whiteSpace = "pre";
                this.container.style.padding = "2px 8px 2px 4px";
                this.container.style.borderRadius = "2px";
                this.container.style.boxSizing = "border-box";
                document.body.appendChild(this.container);
            }
            render(input, currentLine, totalLines) {
                if (!TAMPER_VIM_MODE.showLineNumbers) {
                    this.hide();
                    return;
                }
                this.currentInput = input;
                const rect = input.getBoundingClientRect();
                const computedStyle = window.getComputedStyle(input);
                const paddingTop = parseFloat(computedStyle.paddingTop);
                const fontSize = computedStyle.fontSize;
                const fontFamily = computedStyle.fontFamily;
                const lineHeightStr = computedStyle.lineHeight;
                const lineHeight =
                    lineHeightStr === "normal"
                        ? `${parseFloat(fontSize) * 1.2}px`
                        : lineHeightStr;
                this.container.style.fontSize = fontSize;
                this.container.style.fontFamily = fontFamily;
                this.container.style.lineHeight = lineHeight;
                this.container.style.display = "block";
                this.container.style.top = `${rect.top + window.scrollY}px`;
                this.container.style.right = `${window.innerWidth - (rect.left + window.scrollX) + 2}px`;
                this.container.style.left = "auto";
                this.container.style.height = `${rect.height}px`;
                this.container.style.width = "auto";
                this.container.style.minWidth = "40px";
                const lines = [];
                const useRelative = TAMPER_VIM_MODE.relativeLineNumbers;
                for (let i = 1; i <= totalLines; i++) {
                    let lineNum;
                    if (useRelative) {
                        if (i === currentLine) {
                            lineNum = String(i);
                        } else {
                            lineNum = String(Math.abs(i - currentLine));
                        }
                    } else {
                        lineNum = String(i);
                    }
                    if (i === currentLine) {
                        lines.push(
                            `<span style="color: rgba(255, 255, 255, 1); font-weight: bold; background-color: rgba(255, 255, 255, 0.2); display: inline-block; width: 100%; padding: 0 2px;">${lineNum.padStart(3, " ")}</span>`,
                        );
                    } else {
                        lines.push(lineNum.padStart(3, " "));
                    }
                }
                this.container.innerHTML = lines.join(`
`);
                if (input.tagName === "TEXTAREA") {
                    this.container.style.overflow = "hidden";
                    const firstChild = this.container.firstChild;
                    if (firstChild && firstChild.nodeType === Node.TEXT_NODE) {
                        const wrapper = document.createElement("div");
                        wrapper.innerHTML = this.container.innerHTML;
                        wrapper.style.transform = `translateY(-${input.scrollTop}px)`;
                        wrapper.style.paddingTop = `${paddingTop}px`;
                        this.container.innerHTML = "";
                        this.container.appendChild(wrapper);
                    } else if (
                        firstChild &&
                        firstChild.nodeType === Node.ELEMENT_NODE
                    ) {
                        firstChild.style.transform = `translateY(-${input.scrollTop}px)`;
                        firstChild.style.paddingTop = `${paddingTop}px`;
                    }
                }
            }
            hide() {
                this.container.style.display = "none";
                this.currentInput = null;
            }
            destroy() {
                this.container.remove();
                this.currentInput = null;
            }
        }
        function calculateCaretPosition(input, metrics) {
            const pos = getCursorPos(input);
            const text = input.value;
            const char = text[pos] || " ";
            const computedStyle = window.getComputedStyle(input);
            const rect = input.getBoundingClientRect();
            const charWidth = metrics.getCharWidth(char);
            const lineHeight = metrics.getLineHeight();
            const paddingLeft = parseFloat(computedStyle.paddingLeft);
            const paddingTop = parseFloat(computedStyle.paddingTop);
            let x;
            let y;
            if (input.tagName === "TEXTAREA") {
                const mirror = document.createElement("div");
                mirror.style.position = "absolute";
                mirror.style.visibility = "hidden";
                mirror.style.whiteSpace = "pre-wrap";
                mirror.style.wordWrap = "break-word";
                mirror.style.width = `${rect.width}px`;
                const stylesToCopy = [
                    "font-family",
                    "font-size",
                    "font-weight",
                    "font-style",
                    "letter-spacing",
                    "text-transform",
                    "word-spacing",
                    "text-indent",
                    "padding-left",
                    "padding-top",
                    "padding-right",
                    "padding-bottom",
                    "border-left-width",
                    "border-top-width",
                    "box-sizing",
                ];
                stylesToCopy.forEach((prop) => {
                    mirror.style.setProperty(
                        prop,
                        computedStyle.getPropertyValue(prop),
                    );
                });
                document.body.appendChild(mirror);
                const textBeforeCursor = text.substring(0, pos);
                mirror.textContent = textBeforeCursor;
                const cursorSpan = document.createElement("span");
                cursorSpan.textContent = text[pos] || " ";
                mirror.appendChild(cursorSpan);
                const spanRect = cursorSpan.getBoundingClientRect();
                const mirrorRect = mirror.getBoundingClientRect();
                x =
                    rect.left +
                    window.scrollX +
                    (spanRect.left - mirrorRect.left) -
                    input.scrollLeft;
                y =
                    rect.top +
                    window.scrollY +
                    (spanRect.top - mirrorRect.top) -
                    input.scrollTop;
                mirror.remove();
            } else {
                const textBeforeCursor = text.substring(0, pos);
                const textWidth = metrics.measureText(textBeforeCursor);
                x =
                    rect.left +
                    window.scrollX +
                    paddingLeft +
                    textWidth -
                    input.scrollLeft;
                y = rect.top + window.scrollY + paddingTop;
            }
            return { x, y, width: charWidth, height: lineHeight };
        }
        function createCustomCaret(input, renderer) {
            if (
                currentRenderer &&
                currentRenderer instanceof DOMCaretRenderer
            ) {
                currentRenderer.destroy();
            }
            if (customCaret) {
                customCaret.remove();
                customCaret = null;
            }
            if (TAMPER_VIM_MODE.disableCustomCaret) {
                debug(
                    "createCustomCaret: disabled via config, keeping native caret",
                );
                return;
            }
            if (!renderer) {
                const testCanvas = document.createElement("canvas");
                const testCtx = testCanvas.getContext("2d");
                if (!testCtx) {
                    debug(
                        "createCustomCaret: canvas not available, keeping native caret",
                    );
                    return;
                }
            }
            input.style.caretColor = "transparent";
            if (renderer) {
                currentRenderer = renderer;
            } else {
                const domRenderer = new DOMCaretRenderer();
                currentRenderer = domRenderer;
                customCaret = domRenderer["element"];
            }
            updateCustomCaret(input);
        }
        function updateCustomCaret(input, metrics) {
            if (!currentRenderer) return;
            const textMetrics = metrics || new DOMTextMetrics(input);
            const position = calculateCaretPosition(input, textMetrics);
            currentRenderer.show(position);
        }
        function removeCustomCaret(input) {
            if (currentRenderer) {
                if (currentRenderer instanceof DOMCaretRenderer) {
                    currentRenderer.destroy();
                }
                currentRenderer = null;
            }
            if (customCaret) {
                customCaret.remove();
                customCaret = null;
            }
            if (input) {
                input.style.caretColor = "";
            }
        }
        function calculateSelectionRects(input, start, end, metrics) {
            const text = input.value;
            const rects = [];
            const selStart = Math.min(start, end);
            const selEnd = Math.max(start, end);
            const computedStyle = window.getComputedStyle(input);
            const rect = input.getBoundingClientRect();
            const lineHeight = metrics.getLineHeight();
            const paddingLeft = parseFloat(computedStyle.paddingLeft);
            const paddingTop = parseFloat(computedStyle.paddingTop);
            if (input.tagName === "TEXTAREA") {
                const mirror = document.createElement("div");
                mirror.style.position = "absolute";
                mirror.style.visibility = "hidden";
                mirror.style.whiteSpace = "pre-wrap";
                mirror.style.wordWrap = "break-word";
                mirror.style.width = `${rect.width}px`;
                const stylesToCopy = [
                    "font-family",
                    "font-size",
                    "font-weight",
                    "font-style",
                    "letter-spacing",
                    "text-transform",
                    "word-spacing",
                    "text-indent",
                    "padding-left",
                    "padding-top",
                    "padding-right",
                    "padding-bottom",
                    "border-left-width",
                    "border-top-width",
                    "box-sizing",
                ];
                stylesToCopy.forEach((prop) => {
                    mirror.style.setProperty(
                        prop,
                        computedStyle.getPropertyValue(prop),
                    );
                });
                document.body.appendChild(mirror);
                const selectedText = text.substring(selStart, selEnd);
                const textBeforeSelection = text.substring(0, selStart);
                let lineStartInSelection = 0;
                while (lineStartInSelection < selectedText.length) {
                    const lineEndInSelection = selectedText.indexOf(
                        `
`,
                        lineStartInSelection,
                    );
                    const isLastLine = lineEndInSelection === -1;
                    const lineText = isLastLine
                        ? selectedText.substring(lineStartInSelection)
                        : selectedText.substring(
                              lineStartInSelection,
                              lineEndInSelection,
                          );
                    mirror.textContent =
                        textBeforeSelection +
                        selectedText.substring(0, lineStartInSelection);
                    const lineStartSpan = document.createElement("span");
                    lineStartSpan.textContent = lineText || " ";
                    mirror.appendChild(lineStartSpan);
                    const lineStartRect = lineStartSpan.getBoundingClientRect();
                    const mirrorRect = mirror.getBoundingClientRect();
                    const x =
                        rect.left +
                        window.scrollX +
                        (lineStartRect.left - mirrorRect.left) -
                        input.scrollLeft;
                    const y =
                        rect.top +
                        window.scrollY +
                        (lineStartRect.top - mirrorRect.top) -
                        input.scrollTop;
                    const width = lineStartRect.width;
                    const height = lineStartRect.height;
                    rects.push({ x, y, width, height });
                    if (isLastLine) break;
                    lineStartInSelection = lineEndInSelection + 1;
                }
                mirror.remove();
            } else {
                const textBeforeSelection = text.substring(0, selStart);
                const selectedText = text.substring(selStart, selEnd);
                const startX = metrics.measureText(textBeforeSelection);
                const width = metrics.measureText(selectedText);
                const x =
                    rect.left +
                    window.scrollX +
                    paddingLeft +
                    startX -
                    input.scrollLeft;
                const y = rect.top + window.scrollY + paddingTop;
                rects.push({ x, y, width, height: lineHeight });
            }
            return rects;
        }
        function createVisualSelection() {
            if (visualSelectionRenderer) {
                visualSelectionRenderer.destroy();
            }
            visualSelectionRenderer = new DOMVisualSelectionRenderer();
        }
        function updateVisualSelection(input, start, end, metrics) {
            if (!visualSelectionRenderer) {
                createVisualSelection();
            }
            const textMetrics = metrics || new DOMTextMetrics(input);
            const rects = calculateSelectionRects(
                input,
                start,
                end,
                textMetrics,
            );
            visualSelectionRenderer?.render(rects);
        }
        function clearVisualSelection() {
            visualSelectionRenderer?.clear();
        }
        function createLineNumbers() {
            if (lineNumbersRenderer) {
                lineNumbersRenderer.destroy();
            }
            lineNumbersRenderer = new DOMLineNumbersRenderer();
        }
        function updateLineNumbers(input) {
            if (!TAMPER_VIM_MODE.showLineNumbers) {
                lineNumbersRenderer?.hide();
                return;
            }
            if (!lineNumbersRenderer) {
                createLineNumbers();
            }
            const text = input.value;
            const pos = getCursorPos(input);
            const textBeforeCursor = text.substring(0, pos);
            const currentLine =
                (textBeforeCursor.match(/\n/g) || []).length + 1;
            const totalLines = (text.match(/\n/g) || []).length + 1;
            lineNumbersRenderer?.render(input, currentLine, totalLines);
        }
        function removeLineNumbers() {
            if (lineNumbersRenderer) {
                lineNumbersRenderer.destroy();
                lineNumbersRenderer = null;
            }
        }
        function getCursorPos(currentInput) {
            return currentInput.selectionStart ?? 0;
        }
        function setCursorPos(currentInput, pos) {
            pos = Math.max(0, Math.min(pos, currentInput.value.length));
            debug("setCursorPos", {
                pos,
                valueLength: currentInput.value.length,
            });
            currentInput.selectionStart = pos;
            currentInput.selectionEnd = pos;
            updateCustomCaret(currentInput);
            updateLineNumbers(currentInput);
        }
        function getLine(currentInput, pos) {
            const text = currentInput.value;
            let start = pos;
            while (
                start > 0 &&
                text[start - 1] !==
                    `
`
            )
                start--;
            let end = pos;
            while (
                end < text.length &&
                text[end] !==
                    `
`
            )
                end++;
            return { start, end, text: text.substring(start, end) };
        }
        function getLineStart(currentInput, pos) {
            const text = currentInput.value;
            while (
                pos > 0 &&
                text[pos - 1] !==
                    `
`
            )
                pos--;
            return pos;
        }
        function getLineEnd(currentInput, pos) {
            const text = currentInput.value;
            while (
                pos < text.length &&
                text[pos] !==
                    `
`
            )
                pos++;
            return pos;
        }
        function getFirstNonBlank(currentInput, lineStart) {
            const text = currentInput.value;
            let pos = lineStart;
            while (
                pos < text.length &&
                text[pos] !==
                    `
` &&
                /\s/.test(text[pos])
            ) {
                pos++;
            }
            return pos;
        }
        function isWordChar(char) {
            return /\w/.test(char);
        }
        function isWhitespace(char) {
            return /\s/.test(char);
        }
        function findWORDStart(currentInput, pos, forward = true) {
            const text = currentInput.value;
            if (forward) {
                while (pos < text.length && !isWhitespace(text[pos])) pos++;
                while (pos < text.length && isWhitespace(text[pos])) pos++;
                return pos;
            } else {
                if (pos > 0) pos--;
                while (pos > 0 && isWhitespace(text[pos])) pos--;
                while (pos > 0 && !isWhitespace(text[pos - 1])) pos--;
                return pos;
            }
        }
        function findWORDEnd(currentInput, pos, forward = true) {
            const text = currentInput.value;
            if (forward) {
                if (pos < text.length) pos++;
                while (pos < text.length && isWhitespace(text[pos])) pos++;
                while (pos < text.length && !isWhitespace(text[pos])) pos++;
                return Math.max(0, pos - 1);
            } else {
                while (pos > 0 && !isWhitespace(text[pos])) pos--;
                while (pos > 0 && isWhitespace(text[pos])) pos--;
                return pos;
            }
        }
        function findWordStart(currentInput, pos, forward = true) {
            const text = currentInput.value;
            if (forward) {
                while (pos < text.length && isWordChar(text[pos])) pos++;
                while (pos < text.length && !isWordChar(text[pos])) pos++;
                return pos;
            } else {
                if (pos > 0) pos--;
                while (
                    pos > 0 &&
                    !isWordChar(text[pos]) &&
                    text[pos] !==
                        `
`
                )
                    pos--;
                while (pos > 0 && isWordChar(text[pos - 1])) pos--;
                return pos;
            }
        }
        function findWordEnd(currentInput, pos, forward = true) {
            const text = currentInput.value;
            if (forward) {
                if (pos < text.length) pos++;
                while (
                    pos < text.length &&
                    !isWordChar(text[pos]) &&
                    text[pos] !==
                        `
`
                )
                    pos++;
                while (pos < text.length && isWordChar(text[pos])) pos++;
                return Math.max(0, pos - 1);
            } else {
                while (pos > 0 && isWordChar(text[pos])) pos--;
                while (
                    pos > 0 &&
                    !isWordChar(text[pos]) &&
                    text[pos] !==
                        `
`
                )
                    pos--;
                return pos;
            }
        }
        function findCharInLine(
            currentInput,
            pos,
            char,
            forward = true,
            till = false,
        ) {
            const text = currentInput.value;
            const line = getLine(currentInput, pos);
            debug("findCharInLine", {
                pos,
                char,
                forward,
                till,
                lineStart: line.start,
                lineEnd: line.end,
            });
            if (forward) {
                for (let i = pos + 1; i <= line.end; i++) {
                    if (text[i] === char) {
                        const result = till ? i - 1 : i;
                        debug("findCharInLine result", { found: true, result });
                        return result;
                    }
                }
            } else {
                for (let i = pos - 1; i >= line.start; i--) {
                    if (text[i] === char) {
                        const result = till ? i + 1 : i;
                        debug("findCharInLine result", { found: true, result });
                        return result;
                    }
                }
            }
            debug("findCharInLine result", { found: false, result: pos });
            return pos;
        }
        function findMatchingPair(currentInput, pos) {
            const text = currentInput.value;
            const char = text[pos];
            const pairs = {
                "(": ")",
                "[": "]",
                "{": "}",
                ")": "(",
                "]": "[",
                "}": "{",
            };
            if (!pairs[char]) return pos;
            const target = pairs[char];
            const forward = ["(", "[", "{"].includes(char);
            const step = forward ? 1 : -1;
            let depth = 1;
            for (
                let i = pos + step;
                forward ? i < text.length : i >= 0;
                i += step
            ) {
                if (text[i] === char) depth++;
                else if (text[i] === target) {
                    depth--;
                    if (depth === 0) return i;
                }
            }
            return pos;
        }
        function findParagraphBoundary(currentInput, pos, forward = true) {
            const text = currentInput.value;
            const lines = text.split(`
`);
            const currentLine =
                text.substring(0, pos).split(`
`).length - 1;
            if (forward) {
                for (let i = currentLine + 1; i < lines.length; i++) {
                    if (lines[i].trim() === "") {
                        return (
                            text
                                .split(
                                    `
`,
                                )
                                .slice(0, i).join(`
`).length + 1
                        );
                    }
                }
                return text.length;
            } else {
                for (let i = currentLine - 1; i >= 0; i--) {
                    if (lines[i].trim() === "") {
                        return text
                            .split(
                                `
`,
                            )
                            .slice(0, i + 1).join(`
`).length;
                    }
                }
                return 0;
            }
        }
        function findTextObject(currentInput, type, inner) {
            const pos = getCursorPos(currentInput);
            const text = currentInput.value;
            debug("findTextObject", { type, inner, pos });
            const pairs = {
                "(": { open: "(", close: ")" },
                ")": { open: "(", close: ")" },
                "[": { open: "[", close: "]" },
                "]": { open: "[", close: "]" },
                "{": { open: "{", close: "}" },
                "}": { open: "{", close: "}" },
                '"': { open: '"', close: '"' },
                "'": { open: "'", close: "'" },
                "`": { open: "`", close: "`" },
            };
            if (!pairs[type]) {
                debug("findTextObject: invalid type", { type });
                return { start: pos, end: pos };
            }
            const { open, close } = pairs[type];
            let start = -1;
            let end = -1;
            if (open === close) {
                let quoteCount = 0;
                let firstQuote = -1;
                for (let i = 0; i <= pos; i++) {
                    if (text[i] === open) {
                        if (quoteCount % 2 === 0) firstQuote = i;
                        quoteCount++;
                    }
                }
                if (quoteCount % 2 === 1) {
                    start = firstQuote;
                    for (let i = start + 1; i < text.length; i++) {
                        if (text[i] === close) {
                            end = i;
                            break;
                        }
                    }
                }
            } else {
                let depth = 0;
                for (let i = pos; i >= 0; i--) {
                    if (text[i] === close) {
                        depth++;
                    } else if (text[i] === open) {
                        if (depth === 0) {
                            start = i;
                            break;
                        }
                        depth--;
                    }
                }
                if (start !== -1) {
                    depth = 0;
                    for (let i = start; i < text.length; i++) {
                        if (text[i] === open) {
                            depth++;
                        } else if (text[i] === close) {
                            depth--;
                            if (depth === 0) {
                                end = i;
                                break;
                            }
                        }
                    }
                }
            }
            if (start === -1 || end === -1) {
                debug("findTextObject: no pair found");
                return { start: pos, end: pos };
            }
            const result = inner
                ? { start: start + 1, end }
                : { start, end: end + 1 };
            debug("findTextObject result", result);
            return result;
        }
        function saveState(currentInput, undoStack, redoStack) {
            if (!currentInput) return;
            debug("saveState", {
                value: currentInput.value,
                selectionStart: currentInput.selectionStart,
                selectionEnd: currentInput.selectionEnd,
                undoStackSize: undoStack.length,
            });
            undoStack.push({
                value: currentInput.value,
                selectionStart: currentInput.selectionStart ?? 0,
                selectionEnd: currentInput.selectionEnd ?? 0,
            });
            redoStack.length = 0;
            if (undoStack.length > 100) undoStack.shift();
        }
        function undo(currentInput, undoStack, redoStack) {
            if (undoStack.length === 0) return;
            debug("undo", { undoStackSize: undoStack.length });
            const current = {
                value: currentInput.value,
                selectionStart: currentInput.selectionStart ?? 0,
                selectionEnd: currentInput.selectionEnd ?? 0,
            };
            redoStack.push(current);
            const prev = undoStack.pop();
            currentInput.value = prev.value;
            currentInput.selectionStart = prev.selectionStart;
            currentInput.selectionEnd = prev.selectionEnd;
        }
        function redo(currentInput, undoStack, redoStack) {
            if (redoStack.length === 0) return;
            debug("redo", { redoStackSize: redoStack.length });
            const current = {
                value: currentInput.value,
                selectionStart: currentInput.selectionStart ?? 0,
                selectionEnd: currentInput.selectionEnd ?? 0,
            };
            undoStack.push(current);
            const next = redoStack.pop();
            currentInput.value = next.value;
            currentInput.selectionStart = next.selectionStart;
            currentInput.selectionEnd = next.selectionEnd;
        }

        // src/normal.ts
        function executeMotion(currentInput, motion, count = 1) {
            let pos = getCursorPos(currentInput);
            debug("executeMotion", { motion, count, startPos: pos });
            for (let i = 0; i < count; i++) {
                switch (motion) {
                    case "h":
                        pos = Math.max(0, pos - 1);
                        break;
                    case "l":
                        pos = Math.min(currentInput.value.length, pos + 1);
                        break;
                    case "j":
                        const currentLineJ = getLine(currentInput, pos);
                        const offsetJ = pos - currentLineJ.start;
                        const nextLineStartJ = currentLineJ.end + 1;
                        if (nextLineStartJ < currentInput.value.length) {
                            const nextLineJ = getLine(
                                currentInput,
                                nextLineStartJ,
                            );
                            pos = Math.min(
                                nextLineJ.start + offsetJ,
                                nextLineJ.end,
                            );
                        }
                        break;
                    case "k":
                        const currentLineK = getLine(currentInput, pos);
                        const offsetK = pos - currentLineK.start;
                        if (currentLineK.start > 0) {
                            const prevLineK = getLine(
                                currentInput,
                                currentLineK.start - 1,
                            );
                            pos = Math.min(
                                prevLineK.start + offsetK,
                                prevLineK.end,
                            );
                        }
                        break;
                    case "w":
                        pos = findWordStart(currentInput, pos, true);
                        break;
                    case "W":
                        pos = findWORDStart(currentInput, pos, true);
                        break;
                    case "b":
                        pos = findWordStart(currentInput, pos, false);
                        break;
                    case "B":
                        pos = findWORDStart(currentInput, pos, false);
                        break;
                    case "e":
                        pos = findWordEnd(currentInput, pos, true);
                        break;
                    case "E":
                        pos = findWORDEnd(currentInput, pos, true);
                        break;
                    case "ge":
                        pos = findWordEnd(currentInput, pos, false);
                        break;
                    case "0":
                        pos = getLineStart(currentInput, pos);
                        break;
                    case "^":
                        pos = getFirstNonBlank(
                            currentInput,
                            getLineStart(currentInput, pos),
                        );
                        break;
                    case "$":
                        pos = getLineEnd(currentInput, pos);
                        break;
                    case "gg":
                        pos = 0;
                        break;
                    case "G":
                        pos = currentInput.value.length;
                        break;
                    case "{":
                        pos = findParagraphBoundary(currentInput, pos, false);
                        break;
                    case "}":
                        pos = findParagraphBoundary(currentInput, pos, true);
                        break;
                    case "%":
                        pos = findMatchingPair(currentInput, pos);
                        break;
                }
            }
            debug("executeMotion result", { motion, count, endPos: pos });
            setCursorPos(currentInput, pos);
            return pos;
        }
        function getMotionRange(currentInput, motion, count = 1) {
            const startPos = getCursorPos(currentInput);
            debug("getMotionRange", { motion, count, startPos });
            executeMotion(currentInput, motion, count);
            const endPos = getCursorPos(currentInput);
            setCursorPos(currentInput, startPos);
            const range = {
                start: Math.min(startPos, endPos),
                end: Math.max(startPos, endPos),
            };
            debug("getMotionRange result", range);
            return range;
        }
        function deleteRange(currentInput, undoStack, redoStack, start, end) {
            debug("deleteRange", {
                start,
                end,
                deleted: currentInput.value.substring(start, end),
            });
            saveState(currentInput, undoStack, redoStack);
            const text = currentInput.value;
            currentInput.value = text.substring(0, start) + text.substring(end);
            setCursorPos(currentInput, start);
        }
        function yankRange(currentInput, clipboard, start, end) {
            const yanked = currentInput.value.substring(start, end);
            debug("yankRange", { start, end, yanked });
            clipboard.content = yanked;
        }
        function changeRange(
            currentInput,
            undoStack,
            redoStack,
            start,
            end,
            enterInsertMode,
        ) {
            debug("changeRange", { start, end });
            deleteRange(currentInput, undoStack, redoStack, start, end);
            enterInsertMode();
        }
        function repeatLastChange(state) {
            const { lastChange, currentInput } = state;
            if (!lastChange || !currentInput) return;
            debug("repeatLastChange", lastChange);
            const count = lastChange.count || 1;
            state.countBuffer = String(count);
            if (lastChange.operator) {
                if (lastChange.motion) {
                    state.operatorPending = lastChange.operator;
                    processNormalCommand(lastChange.motion, state);
                } else if (lastChange.textObject) {
                    state.operatorPending = lastChange.operator;
                    state.commandBuffer = lastChange.textObject[0];
                    processNormalCommand(lastChange.textObject[1], state);
                }
            } else if (lastChange.command) {
                switch (lastChange.command) {
                    case "o":
                    case "O":
                    case "s":
                    case "x":
                    case "X":
                    case "p":
                    case "P":
                        processNormalCommand(lastChange.command, state);
                        break;
                    case "r":
                        state.commandBuffer = "r";
                        processNormalCommand(lastChange.char ?? "", state);
                        break;
                }
            }
        }
        function processNormalCommand(key, state) {
            const {
                currentInput,
                countBuffer,
                commandBuffer,
                operatorPending,
                undoStack,
                redoStack,
                clipboard,
                enterInsertMode,
                enterVisualMode,
            } = state;
            if (!currentInput) return;
            const count = parseInt(countBuffer) || 1;
            debug("processNormalCommand", {
                key,
                count,
                countBuffer,
                commandBuffer,
                operatorPending,
            });
            if (operatorPending) {
                if (key === operatorPending) {
                    debug("processCommand: double operator", {
                        operator: operatorPending,
                        count,
                    });
                    const line = getLine(
                        currentInput,
                        getCursorPos(currentInput),
                    );
                    const start = line.start;
                    const end =
                        line.end < currentInput.value.length
                            ? line.end + 1
                            : line.end;
                    if (operatorPending === "d") {
                        yankRange(currentInput, clipboard, start, end);
                        deleteRange(
                            currentInput,
                            undoStack,
                            redoStack,
                            start,
                            end,
                        );
                        state.lastChange = {
                            operator: "d",
                            motion: "d",
                            count,
                        };
                    } else if (operatorPending === "y") {
                        yankRange(currentInput, clipboard, start, end);
                        state.lastChange = {
                            operator: "y",
                            motion: "y",
                            count,
                        };
                    } else if (operatorPending === "c") {
                        yankRange(currentInput, clipboard, start, end);
                        changeRange(
                            currentInput,
                            undoStack,
                            redoStack,
                            start,
                            end,
                            enterInsertMode,
                        );
                        state.lastChange = {
                            operator: "c",
                            motion: "c",
                            count,
                        };
                    }
                    state.operatorPending = null;
                    state.countBuffer = "";
                    return;
                }
                if (key === "i" || key === "a") {
                    state.commandBuffer = key;
                    return;
                }
                if (commandBuffer === "i" || commandBuffer === "a") {
                    const inner = commandBuffer === "i";
                    debug("processCommand: text object", {
                        operator: operatorPending,
                        textObject: commandBuffer + key,
                        inner,
                    });
                    const range2 = findTextObject(currentInput, key, inner);
                    if (operatorPending === "d") {
                        yankRange(
                            currentInput,
                            clipboard,
                            range2.start,
                            range2.end,
                        );
                        deleteRange(
                            currentInput,
                            undoStack,
                            redoStack,
                            range2.start,
                            range2.end,
                        );
                        state.lastChange = {
                            operator: "d",
                            textObject: commandBuffer + key,
                            count,
                        };
                    } else if (operatorPending === "y") {
                        yankRange(
                            currentInput,
                            clipboard,
                            range2.start,
                            range2.end,
                        );
                        state.lastChange = {
                            operator: "y",
                            textObject: commandBuffer + key,
                            count,
                        };
                    } else if (operatorPending === "c") {
                        yankRange(
                            currentInput,
                            clipboard,
                            range2.start,
                            range2.end,
                        );
                        changeRange(
                            currentInput,
                            undoStack,
                            redoStack,
                            range2.start,
                            range2.end,
                            enterInsertMode,
                        );
                        state.lastChange = {
                            operator: "c",
                            textObject: commandBuffer + key,
                            count,
                        };
                    }
                    state.operatorPending = null;
                    state.commandBuffer = "";
                    state.countBuffer = "";
                    return;
                }
                debug("processCommand: motion-based operation", {
                    operator: operatorPending,
                    motion: key,
                    count,
                });
                const range = getMotionRange(currentInput, key, count);
                if (operatorPending === "d") {
                    yankRange(currentInput, clipboard, range.start, range.end);
                    deleteRange(
                        currentInput,
                        undoStack,
                        redoStack,
                        range.start,
                        range.end,
                    );
                    state.lastChange = { operator: "d", motion: key, count };
                } else if (operatorPending === "y") {
                    yankRange(currentInput, clipboard, range.start, range.end);
                    state.lastChange = { operator: "y", motion: key, count };
                } else if (operatorPending === "c") {
                    yankRange(currentInput, clipboard, range.start, range.end);
                    changeRange(
                        currentInput,
                        undoStack,
                        redoStack,
                        range.start,
                        range.end,
                        enterInsertMode,
                    );
                    state.lastChange = { operator: "c", motion: key, count };
                }
                state.operatorPending = null;
                state.commandBuffer = "";
                state.countBuffer = "";
                return;
            }
            if (commandBuffer) {
                const fullCommand = commandBuffer + key;
                if (fullCommand === "gg") {
                    executeMotion(currentInput, "gg", count);
                    state.commandBuffer = "";
                    state.countBuffer = "";
                    return;
                }
                if (commandBuffer === "g" && key === "e") {
                    executeMotion(currentInput, "ge", count);
                    state.commandBuffer = "";
                    state.countBuffer = "";
                    return;
                }
                if (["f", "F", "t", "T"].includes(commandBuffer)) {
                    const forward = ["f", "t"].includes(commandBuffer);
                    const till = ["t", "T"].includes(commandBuffer);
                    state.lastFindChar = key;
                    state.lastFindDirection = forward;
                    state.lastFindType = commandBuffer;
                    for (let i = 0; i < count; i++) {
                        const newPos = findCharInLine(
                            currentInput,
                            getCursorPos(currentInput),
                            key,
                            forward,
                            till,
                        );
                        setCursorPos(currentInput, newPos);
                    }
                    state.commandBuffer = "";
                    state.countBuffer = "";
                    return;
                }
                if (commandBuffer === "r") {
                    saveState(currentInput, undoStack, redoStack);
                    const pos = getCursorPos(currentInput);
                    const text = currentInput.value;
                    currentInput.value =
                        text.substring(0, pos) + key + text.substring(pos + 1);
                    state.lastChange = { command: "r", char: key, count };
                    state.commandBuffer = "";
                    state.countBuffer = "";
                    return;
                }
                state.commandBuffer = "";
            }
            switch (key) {
                case "h":
                case "j":
                case "k":
                case "l":
                case "w":
                case "W":
                case "b":
                case "B":
                case "e":
                case "E":
                case "0":
                case "^":
                case "$":
                case "G":
                case "{":
                case "}":
                case "%":
                    executeMotion(currentInput, key, count);
                    state.countBuffer = "";
                    break;
                case "g":
                case "f":
                case "F":
                case "t":
                case "T":
                case "r":
                    state.commandBuffer = key;
                    break;
                case ";":
                    if (state.lastFindChar) {
                        for (let i = 0; i < count; i++) {
                            const till = ["t", "T"].includes(
                                state.lastFindType,
                            );
                            const newPos = findCharInLine(
                                currentInput,
                                getCursorPos(currentInput),
                                state.lastFindChar,
                                state.lastFindDirection,
                                till,
                            );
                            setCursorPos(currentInput, newPos);
                        }
                    }
                    state.countBuffer = "";
                    break;
                case ",":
                    if (state.lastFindChar) {
                        for (let i = 0; i < count; i++) {
                            const till = ["t", "T"].includes(
                                state.lastFindType,
                            );
                            const newPos = findCharInLine(
                                currentInput,
                                getCursorPos(currentInput),
                                state.lastFindChar,
                                !state.lastFindDirection,
                                till,
                            );
                            setCursorPos(currentInput, newPos);
                        }
                    }
                    state.countBuffer = "";
                    break;
                case "i":
                    if (operatorPending) {
                        state.commandBuffer = "i";
                    } else {
                        enterInsertMode();
                        state.countBuffer = "";
                    }
                    break;
                case "a":
                    if (operatorPending) {
                        state.commandBuffer = "a";
                    } else {
                        setCursorPos(
                            currentInput,
                            getCursorPos(currentInput) + 1,
                        );
                        enterInsertMode();
                        state.countBuffer = "";
                    }
                    break;
                case "I":
                    setCursorPos(
                        currentInput,
                        getFirstNonBlank(
                            currentInput,
                            getLineStart(
                                currentInput,
                                getCursorPos(currentInput),
                            ),
                        ),
                    );
                    enterInsertMode();
                    state.countBuffer = "";
                    break;
                case "A":
                    setCursorPos(
                        currentInput,
                        getLineEnd(currentInput, getCursorPos(currentInput)),
                    );
                    enterInsertMode();
                    state.countBuffer = "";
                    break;
                case "o":
                    saveState(currentInput, undoStack, redoStack);
                    const posO = getLineEnd(
                        currentInput,
                        getCursorPos(currentInput),
                    );
                    currentInput.value =
                        currentInput.value.substring(0, posO) +
                        `
` +
                        currentInput.value.substring(posO);
                    setCursorPos(currentInput, posO + 1);
                    enterInsertMode();
                    state.lastChange = { command: "o", count };
                    state.countBuffer = "";
                    break;
                case "O":
                    saveState(currentInput, undoStack, redoStack);
                    const lineStartO = getLineStart(
                        currentInput,
                        getCursorPos(currentInput),
                    );
                    currentInput.value =
                        currentInput.value.substring(0, lineStartO) +
                        `
` +
                        currentInput.value.substring(lineStartO);
                    setCursorPos(currentInput, lineStartO);
                    enterInsertMode();
                    state.lastChange = { command: "O", count };
                    state.countBuffer = "";
                    break;
                case "s":
                    saveState(currentInput, undoStack, redoStack);
                    const posS = getCursorPos(currentInput);
                    currentInput.value =
                        currentInput.value.substring(0, posS) +
                        currentInput.value.substring(posS + 1);
                    enterInsertMode();
                    state.lastChange = { command: "s", count };
                    state.countBuffer = "";
                    break;
                case "x":
                    saveState(currentInput, undoStack, redoStack);
                    const posX = getCursorPos(currentInput);
                    const endX = Math.min(
                        posX + count,
                        currentInput.value.length,
                    );
                    clipboard.content = currentInput.value.substring(
                        posX,
                        endX,
                    );
                    currentInput.value =
                        currentInput.value.substring(0, posX) +
                        currentInput.value.substring(endX);
                    setCursorPos(currentInput, posX);
                    state.lastChange = { command: "x", count };
                    state.countBuffer = "";
                    break;
                case "X":
                    saveState(currentInput, undoStack, redoStack);
                    for (let i = 0; i < count; i++) {
                        const posXb = getCursorPos(currentInput);
                        if (posXb > 0) {
                            clipboard.content = currentInput.value[posXb - 1];
                            currentInput.value =
                                currentInput.value.substring(0, posXb - 1) +
                                currentInput.value.substring(posXb);
                            setCursorPos(currentInput, posXb - 1);
                        }
                    }
                    state.lastChange = { command: "X", count };
                    state.countBuffer = "";
                    break;
                case "D":
                    saveState(currentInput, undoStack, redoStack);
                    const posD = getCursorPos(currentInput);
                    const lineEndD = getLineEnd(currentInput, posD);
                    clipboard.content = currentInput.value.substring(
                        posD,
                        lineEndD,
                    );
                    currentInput.value =
                        currentInput.value.substring(0, posD) +
                        currentInput.value.substring(lineEndD);
                    state.lastChange = { command: "D", count };
                    state.countBuffer = "";
                    break;
                case "d":
                case "c":
                case "y":
                    state.operatorPending = key;
                    break;
                case "p":
                    saveState(currentInput, undoStack, redoStack);
                    const posP = getCursorPos(currentInput) + 1;
                    currentInput.value =
                        currentInput.value.substring(0, posP) +
                        clipboard.content +
                        currentInput.value.substring(posP);
                    setCursorPos(
                        currentInput,
                        posP + clipboard.content.length - 1,
                    );
                    state.lastChange = { command: "p", count };
                    state.countBuffer = "";
                    break;
                case "P":
                    saveState(currentInput, undoStack, redoStack);
                    const posPb = getCursorPos(currentInput);
                    currentInput.value =
                        currentInput.value.substring(0, posPb) +
                        clipboard.content +
                        currentInput.value.substring(posPb);
                    setCursorPos(
                        currentInput,
                        posPb + clipboard.content.length - 1,
                    );
                    state.lastChange = { command: "P", count };
                    state.countBuffer = "";
                    break;
                case "u":
                    undo(currentInput, undoStack, redoStack);
                    state.countBuffer = "";
                    break;
                case ".":
                    if (state.lastChange) {
                        repeatLastChange(state);
                    }
                    state.countBuffer = "";
                    break;
                case "v":
                    enterVisualMode(false);
                    state.countBuffer = "";
                    break;
                case "V":
                    enterVisualMode(true);
                    state.countBuffer = "";
                    break;
                default:
                    if (/\d/.test(key)) {
                        state.countBuffer += key;
                    } else {
                        state.commandBuffer = "";
                        state.countBuffer = "";
                        state.operatorPending = null;
                    }
            }
        }

        // src/visual.ts
        function updateVisualSelection2(
            currentInput,
            mode,
            visualStart,
            visualEnd,
        ) {
            if (!currentInput || visualStart === null || visualEnd === null)
                return;
            debug("updateVisualSelection", { visualStart, visualEnd });
            const adjustedEnd =
                mode === "visual-line"
                    ? visualEnd
                    : Math.min(visualEnd + 1, currentInput.value.length);
            updateVisualSelection(currentInput, visualStart, adjustedEnd);
            currentInput.selectionStart = visualEnd;
            currentInput.selectionEnd = visualEnd;
            updateCustomCaret(currentInput);
            updateLineNumbers(currentInput);
        }
        function extendVisualSelection(
            currentInput,
            mode,
            visualStart,
            visualEnd,
            newPos,
        ) {
            if (mode !== "visual" && mode !== "visual-line")
                return { visualStart, visualEnd };
            debug("extendVisualSelection BEFORE", {
                visualStart,
                visualEnd,
                newPos,
                mode,
            });
            if (mode === "visual-line") {
                visualEnd = getLineEnd(currentInput, newPos);
                if (newPos < visualStart) {
                    visualStart = getLineStart(currentInput, newPos);
                } else {
                    visualStart = getLineStart(currentInput, visualStart);
                }
            } else {
                visualEnd = newPos;
            }
            debug("extendVisualSelection AFTER", { visualStart, visualEnd });
            updateVisualSelection2(currentInput, mode, visualStart, visualEnd);
            return { visualStart, visualEnd };
        }
        function getCurrentRange(mode, visualStart, visualEnd, currentInput) {
            if (mode === "visual" || mode === "visual-line") {
                const start = Math.min(visualStart, visualEnd);
                const end = Math.max(visualStart, visualEnd);
                return {
                    start,
                    end:
                        mode === "visual-line"
                            ? end
                            : Math.min(end + 1, currentInput.value.length),
                };
            }
            const pos = getCursorPos(currentInput);
            return { start: pos, end: pos };
        }
        function processVisualCommand(key, state) {
            const {
                currentInput,
                countBuffer,
                commandBuffer,
                mode,
                visualStart,
                visualEnd,
                undoStack,
                redoStack,
                clipboard,
                enterInsertMode,
                exitVisualMode,
                enterVisualMode,
            } = state;
            if (!currentInput) return;
            const count = parseInt(countBuffer) || 1;
            debug("processVisualCommand", { key, count, mode });
            if (commandBuffer) {
                const fullCommand = commandBuffer + key;
                if (fullCommand === "gg") {
                    executeMotion(currentInput, "gg", count);
                    const newPos = getCursorPos(currentInput);
                    const newSelection = extendVisualSelection(
                        currentInput,
                        mode,
                        visualStart,
                        visualEnd,
                        newPos,
                    );
                    state.visualStart = newSelection.visualStart;
                    state.visualEnd = newSelection.visualEnd;
                    state.commandBuffer = "";
                    state.countBuffer = "";
                    return;
                }
                if (commandBuffer === "g" && key === "e") {
                    executeMotion(currentInput, "ge", count);
                    const newPos = getCursorPos(currentInput);
                    const newSelection = extendVisualSelection(
                        currentInput,
                        mode,
                        visualStart,
                        visualEnd,
                        newPos,
                    );
                    state.visualStart = newSelection.visualStart;
                    state.visualEnd = newSelection.visualEnd;
                    state.commandBuffer = "";
                    state.countBuffer = "";
                    return;
                }
                if (["f", "F", "t", "T"].includes(commandBuffer)) {
                    const forward = ["f", "t"].includes(commandBuffer);
                    const till = ["t", "T"].includes(commandBuffer);
                    state.lastFindChar = key;
                    state.lastFindDirection = forward;
                    state.lastFindType = commandBuffer;
                    let newPos = getCursorPos(currentInput);
                    for (let i = 0; i < count; i++) {
                        newPos = findCharInLine(
                            currentInput,
                            newPos,
                            key,
                            forward,
                            till,
                        );
                    }
                    setCursorPos(currentInput, newPos);
                    const newSelection = extendVisualSelection(
                        currentInput,
                        mode,
                        visualStart,
                        visualEnd,
                        newPos,
                    );
                    state.visualStart = newSelection.visualStart;
                    state.visualEnd = newSelection.visualEnd;
                    state.commandBuffer = "";
                    state.countBuffer = "";
                    return;
                }
                state.commandBuffer = "";
            }
            const motionKeys = [
                "h",
                "j",
                "k",
                "l",
                "w",
                "b",
                "e",
                "0",
                "^",
                "$",
                "G",
                "{",
                "}",
                "%",
            ];
            if (motionKeys.includes(key)) {
                executeMotion(currentInput, key, count);
                const newPos = getCursorPos(currentInput);
                const newSelection = extendVisualSelection(
                    currentInput,
                    mode,
                    visualStart,
                    visualEnd,
                    newPos,
                );
                state.visualStart = newSelection.visualStart;
                state.visualEnd = newSelection.visualEnd;
                state.countBuffer = "";
                return;
            }
            if (key === "d") {
                const range = getCurrentRange(
                    mode,
                    visualStart,
                    visualEnd,
                    currentInput,
                );
                yankRange(currentInput, clipboard, range.start, range.end);
                deleteRange(
                    currentInput,
                    undoStack,
                    redoStack,
                    range.start,
                    range.end,
                );
                exitVisualMode();
                state.countBuffer = "";
                return;
            }
            if (key === "y") {
                const range = getCurrentRange(
                    mode,
                    visualStart,
                    visualEnd,
                    currentInput,
                );
                yankRange(currentInput, clipboard, range.start, range.end);
                exitVisualMode();
                state.countBuffer = "";
                return;
            }
            if (key === "c") {
                const range = getCurrentRange(
                    mode,
                    visualStart,
                    visualEnd,
                    currentInput,
                );
                yankRange(currentInput, clipboard, range.start, range.end);
                deleteRange(
                    currentInput,
                    undoStack,
                    redoStack,
                    range.start,
                    range.end,
                );
                enterInsertMode();
                state.countBuffer = "";
                return;
            }
            if (key === "v") {
                if (mode === "visual") {
                    exitVisualMode();
                } else {
                    enterVisualMode(false);
                }
                state.countBuffer = "";
                return;
            }
            if (key === "V") {
                if (mode === "visual-line") {
                    exitVisualMode();
                } else {
                    enterVisualMode(true);
                }
                state.countBuffer = "";
                return;
            }
            if (key === ";") {
                if (state.lastFindChar) {
                    let newPos = getCursorPos(currentInput);
                    for (let i = 0; i < count; i++) {
                        const till = ["t", "T"].includes(state.lastFindType);
                        newPos = findCharInLine(
                            currentInput,
                            newPos,
                            state.lastFindChar,
                            state.lastFindDirection,
                            till,
                        );
                    }
                    setCursorPos(currentInput, newPos);
                    const newSelection = extendVisualSelection(
                        currentInput,
                        mode,
                        visualStart,
                        visualEnd,
                        newPos,
                    );
                    state.visualStart = newSelection.visualStart;
                    state.visualEnd = newSelection.visualEnd;
                }
                state.countBuffer = "";
                return;
            }
            if (key === ",") {
                if (state.lastFindChar) {
                    let newPos = getCursorPos(currentInput);
                    for (let i = 0; i < count; i++) {
                        const till = ["t", "T"].includes(state.lastFindType);
                        newPos = findCharInLine(
                            currentInput,
                            newPos,
                            state.lastFindChar,
                            !state.lastFindDirection,
                            till,
                        );
                    }
                    setCursorPos(currentInput, newPos);
                    const newSelection = extendVisualSelection(
                        currentInput,
                        mode,
                        visualStart,
                        visualEnd,
                        newPos,
                    );
                    state.visualStart = newSelection.visualStart;
                    state.visualEnd = newSelection.visualEnd;
                }
                state.countBuffer = "";
                return;
            }
            switch (key) {
                case "g":
                case "f":
                case "F":
                case "t":
                case "T":
                    state.commandBuffer = key;
                    break;
                case "x":
                    const range = getCurrentRange(
                        mode,
                        visualStart,
                        visualEnd,
                        currentInput,
                    );
                    yankRange(currentInput, clipboard, range.start, range.end);
                    deleteRange(
                        currentInput,
                        undoStack,
                        redoStack,
                        range.start,
                        range.end,
                    );
                    exitVisualMode();
                    state.countBuffer = "";
                    break;
                case "p":
                case "P":
                    saveState(currentInput, undoStack, redoStack);
                    const range2 = getCurrentRange(
                        mode,
                        visualStart,
                        visualEnd,
                        currentInput,
                    );
                    deleteRange(
                        currentInput,
                        undoStack,
                        redoStack,
                        range2.start,
                        range2.end,
                    );
                    currentInput.value =
                        currentInput.value.substring(0, range2.start) +
                        clipboard.content +
                        currentInput.value.substring(range2.start);
                    setCursorPos(currentInput, range2.start);
                    exitVisualMode();
                    state.countBuffer = "";
                    break;
                default:
                    if (/\d/.test(key)) {
                        state.countBuffer += key;
                    } else {
                        state.commandBuffer = "";
                        state.countBuffer = "";
                    }
            }
        }

        // src/main.ts
        var mode = "normal";
        var currentInput = null;
        var commandBuffer = "";
        var countBuffer = "";
        var operatorPending = null;
        var lastFindChar = null;
        var lastFindDirection = null;
        var lastFindType = null;
        var clipboard = { content: "" };
        var undoStack = [];
        var redoStack = [];
        var lastChange = null;
        var allowBlur = false;
        var escapePressed = false;
        var visualStart = null;
        var visualEnd = null;
        function enterInsertMode() {
            debug("enterInsertMode", { from: mode });
            mode = "insert";
            visualStart = null;
            visualEnd = null;
            clearVisualSelection();
            removeCustomCaret(currentInput);
            if (currentInput) {
                updateLineNumbers(currentInput);
            }
            updateIndicator(mode, currentInput);
        }
        function enterNormalMode() {
            debug("enterNormalMode", { from: mode });
            mode = "normal";
            visualStart = null;
            visualEnd = null;
            clearVisualSelection();
            updateIndicator(mode, currentInput);
            if (currentInput) {
                const pos = getCursorPos(currentInput);
                const lineEnd = getLineEnd(currentInput, pos);
                if (
                    pos === lineEnd &&
                    pos > 0 &&
                    currentInput.value[pos - 1] !==
                        `
`
                ) {
                    setCursorPos(currentInput, pos - 1);
                }
                createCustomCaret(currentInput);
                updateLineNumbers(currentInput);
            }
        }
        function enterVisualMode(lineMode = false) {
            debug("enterVisualMode", { lineMode, from: mode });
            mode = lineMode ? "visual-line" : "visual";
            if (currentInput) {
                const pos = getCursorPos(currentInput);
                if (lineMode) {
                    visualStart = getLineStart(currentInput, pos);
                    visualEnd = getLineEnd(currentInput, pos);
                } else {
                    visualStart = pos;
                    visualEnd = pos;
                }
                createCustomCaret(currentInput);
                updateVisualSelection2(
                    currentInput,
                    mode,
                    visualStart,
                    visualEnd,
                );
                updateLineNumbers(currentInput);
            }
            updateIndicator(mode, currentInput);
        }
        function exitVisualMode() {
            debug("exitVisualMode");
            visualStart = null;
            visualEnd = null;
            clearVisualSelection();
            enterNormalMode();
        }
        function processCommand(key) {
            debug("processCommand", { key, mode, visualStart, visualEnd });
            const state = {
                currentInput,
                mode,
                countBuffer,
                commandBuffer,
                operatorPending,
                lastFindChar: lastFindChar ?? "",
                lastFindDirection: lastFindDirection ?? false,
                lastFindType: lastFindType ?? "",
                clipboard,
                undoStack,
                redoStack,
                lastChange,
                visualStart: visualStart ?? 0,
                visualEnd: visualEnd ?? 0,
                allowBlur,
                enterInsertMode,
                enterNormalMode,
                enterVisualMode,
                exitVisualMode,
            };
            debug("processCommand state", {
                stateVisualStart: state.visualStart,
                stateVisualEnd: state.visualEnd,
            });
            const oldMode = mode;
            if (mode === "visual" || mode === "visual-line") {
                processVisualCommand(key, state);
            } else {
                processNormalCommand(key, state);
            }
            countBuffer = state.countBuffer;
            commandBuffer = state.commandBuffer;
            operatorPending = state.operatorPending;
            lastFindChar = state.lastFindChar;
            lastFindDirection = state.lastFindDirection;
            lastFindType = state.lastFindType;
            lastChange = state.lastChange;
            const enteredVisualMode =
                oldMode !== "visual" &&
                oldMode !== "visual-line" &&
                (mode === "visual" || mode === "visual-line");
            if (!enteredVisualMode) {
                visualStart = state.visualStart;
                visualEnd = state.visualEnd;
            }
            debug("processCommand end", {
                oldMode,
                newMode: mode,
                enteredVisualMode,
                visualStart,
                visualEnd,
            });
        }
        function handleFocus(e) {
            const el = e.target;
            debug("handleFocus", {
                tag: el.tagName,
                isNewInput: currentInput !== el,
                currentMode: mode,
            });
            if (el.tagName === "INPUT" || el.tagName === "TEXTAREA") {
                if (
                    el.readOnly ||
                    el.getAttribute("aria-readonly") === "true"
                ) {
                    debug("handleFocus: skipping readonly element");
                    currentInput = null;
                    updateIndicator(mode, currentInput);
                    return;
                }
                if (currentInput !== el) {
                    currentInput = el;
                    mode = "insert";
                    undoStack = [];
                    redoStack = [];
                    updateIndicator(mode, currentInput);
                    updateLineNumbers(currentInput);
                    debug("Attaching direct keydown listener to element");
                    const originalOnKeyDown = el.onkeydown;
                    el.onkeydown = (event) => {
                        debug("onkeydown property handler", {
                            key: event.key,
                            ctrl: event.ctrlKey,
                        });
                        if (
                            event.key === "Escape" ||
                            (event.ctrlKey && event.key === "]")
                        ) {
                            debug(
                                "ESC/Ctrl-] in onkeydown - calling handleKeyDown",
                            );
                            handleKeyDown(event);
                            return false;
                        }
                        if (originalOnKeyDown) {
                            return originalOnKeyDown.call(el, event);
                        }
                        return true;
                    };
                    el.addEventListener(
                        "keydown",
                        (event) => {
                            const kbEvent = event;
                            debug("DIRECT element keydown", {
                                key: kbEvent.key,
                                ctrl: kbEvent.ctrlKey,
                                target: kbEvent.target.tagName,
                                defaultPrevented: kbEvent.defaultPrevented,
                                propagationStopped: kbEvent.cancelBubble,
                            });
                            if (
                                kbEvent.key === "Escape" ||
                                (kbEvent.ctrlKey && kbEvent.key === "]")
                            ) {
                                debug(
                                    "DIRECT ESC/Ctrl-] on element - calling handleKeyDown",
                                );
                                handleKeyDown(kbEvent);
                            }
                        },
                        true,
                    );
                } else {
                    debug("handleFocus: same input refocused, keeping mode", {
                        mode,
                    });
                    updateIndicator(mode, currentInput);
                    if (mode === "normal") {
                        createCustomCaret(currentInput);
                    }
                }
            }
        }
        function handleBlur(e) {
            if (e.target === currentInput) {
                debug("handleBlur", {
                    mode,
                    allowBlur,
                    escapePressed,
                    relatedTarget: e.relatedTarget,
                    isTrusted: e.isTrusted,
                });
                if (e.relatedTarget) {
                    debug(
                        "handleBlur: focus moving to another element, allowing blur",
                    );
                    allowBlur = false;
                    removeCustomCaret(currentInput);
                    removeLineNumbers();
                    clearVisualSelection();
                    currentInput = null;
                    updateIndicator(mode, currentInput);
                    return;
                }
                const isEscapeBlur =
                    (escapePressed && mode === "insert") ||
                    (mode === "insert" &&
                        !allowBlur &&
                        !e.relatedTarget &&
                        e.isTrusted);
                if (isEscapeBlur) {
                    debug(
                        "handleBlur: ESC caused blur, switching to normal mode",
                    );
                    escapePressed = false;
                    enterNormalMode();
                    e.preventDefault();
                    e.stopPropagation();
                    const input = currentInput;
                    setTimeout(() => {
                        debug("handleBlur: refocusing in normal mode");
                        input.focus();
                    }, 0);
                    return;
                }
                if (mode === "insert" && !allowBlur) {
                    debug(
                        "handleBlur: unexpected blur in insert mode, preventing",
                    );
                    e.preventDefault();
                    e.stopPropagation();
                    const input = currentInput;
                    setTimeout(() => {
                        debug("handleBlur: refocusing element");
                        input.focus();
                    }, 0);
                    return;
                }
                debug("handleBlur: allowing blur", { mode, allowBlur });
                allowBlur = false;
                removeCustomCaret(currentInput);
                removeLineNumbers();
                clearVisualSelection();
                currentInput = null;
                updateIndicator(mode, currentInput);
            }
        }
        function handleKeyDown(e) {
            debug("handleKeyDown ENTRY", {
                hasCurrentInput: !!currentInput,
                key: e.key,
                ctrl: e.ctrlKey,
                mode,
                target: e.target.tagName,
                defaultPrevented: e.defaultPrevented,
                propagationStopped: e.cancelBubble,
                eventPhase: e.eventPhase,
            });
            if (!currentInput) {
                debug("handleKeyDown: no currentInput, returning");
                return;
            }
            debug("handleKeyDown", {
                key: e.key,
                ctrl: e.ctrlKey,
                mode,
                target: e.target.tagName,
            });
            if (e.key === "Escape" || (e.ctrlKey && e.key === "]")) {
                debug("handleKeyDown: ESC/Ctrl-] pressed", {
                    mode,
                    eventTarget: e.target,
                    currentInput,
                });
                e.preventDefault();
                e.stopPropagation();
                e.stopImmediatePropagation();
                if (mode === "insert") {
                    debug("handleKeyDown: switching from insert to normal");
                    enterNormalMode();
                    debug("handleKeyDown: mode switch complete", {
                        newMode: mode,
                    });
                } else if (mode === "visual" || mode === "visual-line") {
<<<<<<< HEAD
                    debug("handleKeyDown: switching from visual to normal");
=======
                    debug("handleKeyDown: exiting visual mode to normal");
>>>>>>> 28b495f0
                    exitVisualMode();
                    debug("handleKeyDown: mode switch complete", {
                        newMode: mode,
                    });
                } else {
                    debug("handleKeyDown: unfocusing from normal mode");
                    commandBuffer = "";
                    countBuffer = "";
                    operatorPending = null;
                    allowBlur = true;
                    currentInput.blur();
                }
                debug("handleKeyDown: ESC handling complete, returning");
                return;
            }
            if (mode === "insert") {
                debug("handleKeyDown: insert mode, passing through");
                return;
            }
            debug("handleKeyDown: normal mode, processing command");
            e.preventDefault();
            if (e.ctrlKey && e.key === "r") {
                debug("handleKeyDown: Ctrl-r redo");
                redo(currentInput, undoStack, redoStack);
                return;
            }
            processCommand(e.key);
        }
        debug("Vim Mode initialized");
        if (typeof window === "undefined" || typeof document === "undefined") {
            debug("Skipping event listener setup - no window/document");
        } else {
            window.addEventListener(
                "keydown",
                (e) => {
                    if (e.key === "Escape" || (e.ctrlKey && e.key === "]")) {
                        debug("GLOBAL ESC/Ctrl-] keydown detected", {
                            key: e.key,
                            ctrl: e.ctrlKey,
                            target: e.target.tagName,
                            eventPhase: e.eventPhase,
                            defaultPrevented: e.defaultPrevented,
                            timestamp: e.timeStamp,
                        });
                        escapePressed = true;
                        setTimeout(() => {
                            escapePressed = false;
                            debug("escapePressed flag cleared");
                        }, 100);
                    }
                },
                true,
            );
            window.addEventListener(
                "keyup",
                (e) => {
                    if (e.key === "Escape" || (e.ctrlKey && e.key === "]")) {
                        debug("GLOBAL ESC/Ctrl-] keyup detected", {
                            key: e.key,
                            ctrl: e.ctrlKey,
                            target: e.target.tagName,
                            timestamp: e.timeStamp,
                        });
                    }
                },
                true,
            );
            const testListener = (e) => {
                if (e.key === "Escape" || (e.ctrlKey && e.key === "]")) {
                    debug("RAW ESC/Ctrl-] DETECTED on document", {
                        key: e.key,
                        ctrl: e.ctrlKey,
                        target: e.target.tagName,
                        currentTarget: e.currentTarget,
                        eventPhase: e.eventPhase,
                        defaultPrevented: e.defaultPrevented,
                        propagationStopped: e.cancelBubble,
                        timestamp: e.timeStamp,
                    });
                }
            };
            window.addEventListener(
                "keydown",
                (e) => {
                    if (e.key === "Escape" || (e.ctrlKey && e.key === "]")) {
                        debug("WINDOW ESC/Ctrl-] listener", {
                            key: e.key,
                            ctrl: e.ctrlKey,
                            target: e.target.tagName,
                            eventPhase: e.eventPhase,
                            defaultPrevented: e.defaultPrevented,
                        });
                    }
                },
                true,
            );
            document.addEventListener("focusin", handleFocus, true);
            document.addEventListener("focusout", handleBlur, true);
            document.addEventListener("keydown", testListener, true);
            document.addEventListener("keydown", handleKeyDown, true);
            document.addEventListener(
                "input",
                (e) => {
                    if (
                        currentInput &&
                        e.target === currentInput &&
                        mode === "insert"
                    ) {
                        debug("input event: updating line numbers");
                        updateLineNumbers(currentInput);
                    }
                },
                true,
            );
            document.addEventListener(
                "keydown",
                (e) => {
                    if (e.key === "Escape" || (e.ctrlKey && e.key === "]")) {
                        debug(
                            "Secondary ESC/Ctrl-] listener (bubbling phase)",
                            {
                                key: e.key,
                                ctrl: e.ctrlKey,
                                defaultPrevented: e.defaultPrevented,
                                propagationStopped: e.cancelBubble,
                                currentInput: !!currentInput,
                                mode,
                            },
                        );
                    }
                },
                false,
            );
            window.addEventListener(
                "scroll",
                () => {
                    if (currentInput) {
                        if (mode === "normal") {
                            debug("scroll event: updating custom caret");
                            updateCustomCaret(currentInput);
                            updateLineNumbers(currentInput);
                        } else if (
                            (mode === "visual" || mode === "visual-line") &&
                            visualStart !== null &&
                            visualEnd !== null
                        ) {
                            debug("scroll event: updating visual selection");
                            updateVisualSelection2(
                                currentInput,
                                mode,
                                visualStart,
                                visualEnd,
                            );
                            updateLineNumbers(currentInput);
                        }
                    }
                },
                true,
            );
            window.addEventListener("resize", () => {
                if (currentInput) {
                    if (mode === "normal") {
                        debug("resize event: updating custom caret");
                        updateCustomCaret(currentInput);
                        updateLineNumbers(currentInput);
                    } else if (
                        (mode === "visual" || mode === "visual-line") &&
                        visualStart !== null &&
                        visualEnd !== null
                    ) {
                        debug("resize event: updating visual selection");
                        updateVisualSelection2(
                            currentInput,
                            mode,
                            visualStart,
                            visualEnd,
                        );
                        updateLineNumbers(currentInput);
                    }
                }
            });
            debug("Event listeners attached", {
                testListener: !!testListener,
                handleKeyDown: !!handleKeyDown,
                handleFocus: !!handleFocus,
                handleBlur: !!handleBlur,
            });
        }
        updateIndicator(mode, currentInput);
    })();
})();<|MERGE_RESOLUTION|>--- conflicted
+++ resolved
@@ -9,96 +9,74 @@
 // @grant        none
 // ==/UserScript==
 
-(function () {
-    "use strict";
+(function() {
+    'use strict';
 
-    (() => {
-        // src/setup.ts
-        var version = (() => {
-            if (
-                typeof GM_info !== "undefined" &&
-                GM_info.script &&
-                GM_info.script.version
-            ) {
-                return GM_info.script.version;
-            }
-            if (typeof document !== "undefined" && document.scripts) {
-                for (const script of Array.from(document.scripts)) {
-                    const content = script.textContent;
-                    if (
-                        content &&
-                        content.includes("Vim Mode for Text Inputs")
-                    ) {
-                        const match = content.match(/@version\s+([\d.]+)/);
-                        if (match) return match[1];
-                    }
-                }
-            }
-            return "unknown";
-        })();
-        var DEBUG =
-            typeof window !== "undefined" && window.location
-                ? new URLSearchParams(window.location.search).get(
-                      "VIM_DEBUG",
-                  ) === "1"
-                : false;
-        var debug = (...args) => {
-            if (DEBUG) console.log("@@", ...args);
-        };
-        var TAMPER_VIM_MODE =
-            typeof window !== "undefined"
-                ? (() => {
-                      const storageKey = `tamper_vim_mode_${window.location.hostname}`;
-                      const loadConfig = () => {
-                          try {
-                              const stored = localStorage.getItem(storageKey);
-                              if (stored) {
-                                  return JSON.parse(stored);
-                              }
-                          } catch (e) {
-                              debug(
-                                  "Failed to load config from localStorage",
-                                  e,
-                              );
-                          }
-                          return {
-                              disableCustomCaret: false,
-                              showLineNumbers: true,
-                              relativeLineNumbers: false,
-                          };
-                      };
-                      const config = loadConfig();
-                      const handler = {
-                          set(target, prop, value) {
-                              target[prop] = value;
-                              try {
-                                  localStorage.setItem(
-                                      storageKey,
-                                      JSON.stringify(target),
-                                  );
-                              } catch (e) {
-                                  debug(
-                                      "Failed to save config to localStorage",
-                                      e,
-                                  );
-                              }
-                              return true;
-                          },
-                      };
-                      const proxiedConfig = new Proxy(config, handler);
-                      window.TAMPER_VIM_MODE = proxiedConfig;
-                      return proxiedConfig;
-                  })()
-                : {
-                      disableCustomCaret: false,
-                      showLineNumbers: true,
-                      relativeLineNumbers: false,
-                  };
-        var indicator;
-        var modeText;
-        if (typeof document !== "undefined") {
-            indicator = document.createElement("div");
-            indicator.style.cssText = `
+(() => {
+  // src/setup.ts
+  var version = (() => {
+    if (typeof GM_info !== "undefined" && GM_info.script && GM_info.script.version) {
+      return GM_info.script.version;
+    }
+    if (typeof document !== "undefined" && document.scripts) {
+      for (const script of Array.from(document.scripts)) {
+        const content = script.textContent;
+        if (content && content.includes("Vim Mode for Text Inputs")) {
+          const match = content.match(/@version\s+([\d.]+)/);
+          if (match)
+            return match[1];
+        }
+      }
+    }
+    return "unknown";
+  })();
+  var DEBUG = typeof window !== "undefined" && window.location ? new URLSearchParams(window.location.search).get("VIM_DEBUG") === "1" : false;
+  var debug = (...args) => {
+    if (DEBUG)
+      console.log("@@", ...args);
+  };
+  var TAMPER_VIM_MODE = typeof window !== "undefined" ? (() => {
+    const storageKey = `tamper_vim_mode_${window.location.hostname}`;
+    const loadConfig = () => {
+      try {
+        const stored = localStorage.getItem(storageKey);
+        if (stored) {
+          return JSON.parse(stored);
+        }
+      } catch (e) {
+        debug("Failed to load config from localStorage", e);
+      }
+      return {
+        disableCustomCaret: false,
+        showLineNumbers: true,
+        relativeLineNumbers: false
+      };
+    };
+    const config = loadConfig();
+    const handler = {
+      set(target, prop, value) {
+        target[prop] = value;
+        try {
+          localStorage.setItem(storageKey, JSON.stringify(target));
+        } catch (e) {
+          debug("Failed to save config to localStorage", e);
+        }
+        return true;
+      }
+    };
+    const proxiedConfig = new Proxy(config, handler);
+    window.TAMPER_VIM_MODE = proxiedConfig;
+    return proxiedConfig;
+  })() : {
+    disableCustomCaret: false,
+    showLineNumbers: true,
+    relativeLineNumbers: false
+  };
+  var indicator;
+  var modeText;
+  if (typeof document !== "undefined") {
+    indicator = document.createElement("div");
+    indicator.style.cssText = `
         position: fixed;
         bottom: 10px;
         left: 10px;
@@ -113,11 +91,11 @@
         z-index: 999999;
         pointer-events: none;
     `;
-            modeText = document.createElement("div");
-            indicator.appendChild(modeText);
-            const versionLabel = document.createElement("div");
-            versionLabel.textContent = `v${version}`;
-            versionLabel.style.cssText = `
+    modeText = document.createElement("div");
+    indicator.appendChild(modeText);
+    const versionLabel = document.createElement("div");
+    versionLabel.textContent = `v${version}`;
+    versionLabel.style.cssText = `
         position: absolute;
         bottom: 2px;
         left: 4px;
@@ -125,2431 +103,1943 @@
         font-weight: normal;
         opacity: 0.6;
     `;
-            indicator.appendChild(versionLabel);
-            if (document.body) {
-                document.body.appendChild(indicator);
-            } else {
-                document.addEventListener("DOMContentLoaded", () => {
-                    if (indicator) document.body.appendChild(indicator);
-                });
+    indicator.appendChild(versionLabel);
+    if (document.body) {
+      document.body.appendChild(indicator);
+    } else {
+      document.addEventListener("DOMContentLoaded", () => {
+        if (indicator)
+          document.body.appendChild(indicator);
+      });
+    }
+  }
+  function updateIndicator(mode, currentInput) {
+    if (!indicator || !modeText)
+      return;
+    let text, color;
+    switch (mode) {
+      case "insert":
+        text = "-- INSERT --";
+        color = "rgba(0, 100, 0, 0.85)";
+        break;
+      case "visual":
+        text = "-- VISUAL --";
+        color = "rgba(100, 100, 0, 0.85)";
+        break;
+      case "visual-line":
+        text = "-- VISUAL LINE --";
+        color = "rgba(100, 100, 0, 0.85)";
+        break;
+      default:
+        text = "-- NORMAL --";
+        color = "rgba(0, 0, 0, 0.85)";
+    }
+    modeText.textContent = text;
+    indicator.style.background = color;
+    indicator.style.display = currentInput ? "block" : "none";
+  }
+
+  // src/common.ts
+  var customCaret = null;
+  var currentRenderer = null;
+  var visualSelectionRenderer = null;
+  var lineNumbersRenderer = null;
+
+  class DOMTextMetrics {
+    canvas;
+    ctx;
+    input;
+    computedStyle;
+    constructor(input) {
+      this.input = input;
+      this.computedStyle = window.getComputedStyle(input);
+      this.canvas = document.createElement("canvas");
+      this.ctx = this.canvas.getContext("2d");
+      if (this.ctx) {
+        const fontSize = this.getFontSize();
+        const fontFamily = this.computedStyle.fontFamily;
+        this.ctx.font = `${fontSize}px ${fontFamily}`;
+      }
+    }
+    measureText(text) {
+      if (!this.ctx)
+        return 0;
+      return this.ctx.measureText(text).width;
+    }
+    getCharWidth(char) {
+      if (!this.ctx)
+        return 0;
+      return this.ctx.measureText(char).width;
+    }
+    getFontSize() {
+      return parseFloat(this.computedStyle.fontSize);
+    }
+    getLineHeight() {
+      const lineHeight = this.computedStyle.lineHeight;
+      return lineHeight === "normal" ? this.getFontSize() * 1.2 : parseFloat(lineHeight);
+    }
+  }
+
+  class DOMCaretRenderer {
+    element;
+    constructor() {
+      this.element = document.createElement("div");
+      this.element.style.position = "absolute";
+      this.element.style.pointerEvents = "none";
+      this.element.style.zIndex = "9999";
+      this.element.style.backgroundColor = "white";
+      this.element.style.mixBlendMode = "difference";
+      document.body.appendChild(this.element);
+    }
+    show(position) {
+      this.element.style.left = `${position.x}px`;
+      this.element.style.top = `${position.y}px`;
+      this.element.style.width = `${position.width}px`;
+      this.element.style.height = `${position.height}px`;
+      this.element.style.display = "block";
+    }
+    hide() {
+      this.element.style.display = "none";
+    }
+    isActive() {
+      return this.element.parentElement !== null;
+    }
+    destroy() {
+      this.element.remove();
+    }
+  }
+
+  class DOMVisualSelectionRenderer {
+    container;
+    rects = [];
+    constructor() {
+      this.container = document.createElement("div");
+      this.container.style.position = "absolute";
+      this.container.style.top = "0";
+      this.container.style.left = "0";
+      this.container.style.width = "0";
+      this.container.style.height = "0";
+      this.container.style.pointerEvents = "none";
+      this.container.style.zIndex = "9998";
+      document.body.appendChild(this.container);
+    }
+    render(rects) {
+      this.clear();
+      for (const rect of rects) {
+        const div = document.createElement("div");
+        div.style.position = "absolute";
+        div.style.left = `${rect.x}px`;
+        div.style.top = `${rect.y}px`;
+        div.style.width = `${rect.width}px`;
+        div.style.height = `${rect.height}px`;
+        div.style.backgroundColor = "rgba(80, 120, 255, 0.3)";
+        div.style.border = "none";
+        div.style.pointerEvents = "none";
+        this.container.appendChild(div);
+        this.rects.push(div);
+      }
+    }
+    clear() {
+      for (const rect of this.rects) {
+        rect.remove();
+      }
+      this.rects = [];
+    }
+    destroy() {
+      this.clear();
+      this.container.remove();
+    }
+  }
+
+  class DOMLineNumbersRenderer {
+    container;
+    currentInput = null;
+    constructor() {
+      this.container = document.createElement("div");
+      this.container.style.position = "absolute";
+      this.container.style.pointerEvents = "none";
+      this.container.style.zIndex = "9997";
+      this.container.style.backgroundColor = "rgba(0, 0, 0, 0.7)";
+      this.container.style.color = "rgba(255, 255, 255, 0.6)";
+      this.container.style.fontFamily = "monospace";
+      this.container.style.textAlign = "right";
+      this.container.style.whiteSpace = "pre";
+      this.container.style.padding = "2px 8px 2px 4px";
+      this.container.style.borderRadius = "2px";
+      this.container.style.boxSizing = "border-box";
+      document.body.appendChild(this.container);
+    }
+    render(input, currentLine, totalLines) {
+      if (!TAMPER_VIM_MODE.showLineNumbers) {
+        this.hide();
+        return;
+      }
+      this.currentInput = input;
+      const rect = input.getBoundingClientRect();
+      const computedStyle = window.getComputedStyle(input);
+      const paddingTop = parseFloat(computedStyle.paddingTop);
+      const fontSize = computedStyle.fontSize;
+      const fontFamily = computedStyle.fontFamily;
+      const lineHeightStr = computedStyle.lineHeight;
+      const lineHeight = lineHeightStr === "normal" ? `${parseFloat(fontSize) * 1.2}px` : lineHeightStr;
+      this.container.style.fontSize = fontSize;
+      this.container.style.fontFamily = fontFamily;
+      this.container.style.lineHeight = lineHeight;
+      this.container.style.display = "block";
+      this.container.style.top = `${rect.top + window.scrollY}px`;
+      this.container.style.right = `${window.innerWidth - (rect.left + window.scrollX) + 2}px`;
+      this.container.style.left = "auto";
+      this.container.style.height = `${rect.height}px`;
+      this.container.style.width = "auto";
+      this.container.style.minWidth = "40px";
+      const lines = [];
+      const useRelative = TAMPER_VIM_MODE.relativeLineNumbers;
+      for (let i = 1;i <= totalLines; i++) {
+        let lineNum;
+        if (useRelative) {
+          if (i === currentLine) {
+            lineNum = String(i);
+          } else {
+            lineNum = String(Math.abs(i - currentLine));
+          }
+        } else {
+          lineNum = String(i);
+        }
+        if (i === currentLine) {
+          lines.push(`<span style="color: rgba(255, 255, 255, 1); font-weight: bold; background-color: rgba(255, 255, 255, 0.2); display: inline-block; width: 100%; padding: 0 2px;">${lineNum.padStart(3, " ")}</span>`);
+        } else {
+          lines.push(lineNum.padStart(3, " "));
+        }
+      }
+      this.container.innerHTML = lines.join(`
+`);
+      if (input.tagName === "TEXTAREA") {
+        this.container.style.overflow = "hidden";
+        const firstChild = this.container.firstChild;
+        if (firstChild && firstChild.nodeType === Node.TEXT_NODE) {
+          const wrapper = document.createElement("div");
+          wrapper.innerHTML = this.container.innerHTML;
+          wrapper.style.transform = `translateY(-${input.scrollTop}px)`;
+          wrapper.style.paddingTop = `${paddingTop}px`;
+          this.container.innerHTML = "";
+          this.container.appendChild(wrapper);
+        } else if (firstChild && firstChild.nodeType === Node.ELEMENT_NODE) {
+          firstChild.style.transform = `translateY(-${input.scrollTop}px)`;
+          firstChild.style.paddingTop = `${paddingTop}px`;
+        }
+      }
+    }
+    hide() {
+      this.container.style.display = "none";
+      this.currentInput = null;
+    }
+    destroy() {
+      this.container.remove();
+      this.currentInput = null;
+    }
+  }
+  function calculateCaretPosition(input, metrics) {
+    const pos = getCursorPos(input);
+    const text = input.value;
+    const char = text[pos] || " ";
+    const computedStyle = window.getComputedStyle(input);
+    const rect = input.getBoundingClientRect();
+    const charWidth = metrics.getCharWidth(char);
+    const lineHeight = metrics.getLineHeight();
+    const paddingLeft = parseFloat(computedStyle.paddingLeft);
+    const paddingTop = parseFloat(computedStyle.paddingTop);
+    let x;
+    let y;
+    if (input.tagName === "TEXTAREA") {
+      const mirror = document.createElement("div");
+      mirror.style.position = "absolute";
+      mirror.style.visibility = "hidden";
+      mirror.style.whiteSpace = "pre-wrap";
+      mirror.style.wordWrap = "break-word";
+      mirror.style.width = `${rect.width}px`;
+      const stylesToCopy = [
+        "font-family",
+        "font-size",
+        "font-weight",
+        "font-style",
+        "letter-spacing",
+        "text-transform",
+        "word-spacing",
+        "text-indent",
+        "padding-left",
+        "padding-top",
+        "padding-right",
+        "padding-bottom",
+        "border-left-width",
+        "border-top-width",
+        "box-sizing"
+      ];
+      stylesToCopy.forEach((prop) => {
+        mirror.style.setProperty(prop, computedStyle.getPropertyValue(prop));
+      });
+      document.body.appendChild(mirror);
+      const textBeforeCursor = text.substring(0, pos);
+      mirror.textContent = textBeforeCursor;
+      const cursorSpan = document.createElement("span");
+      cursorSpan.textContent = text[pos] || " ";
+      mirror.appendChild(cursorSpan);
+      const spanRect = cursorSpan.getBoundingClientRect();
+      const mirrorRect = mirror.getBoundingClientRect();
+      x = rect.left + window.scrollX + (spanRect.left - mirrorRect.left) - input.scrollLeft;
+      y = rect.top + window.scrollY + (spanRect.top - mirrorRect.top) - input.scrollTop;
+      mirror.remove();
+    } else {
+      const textBeforeCursor = text.substring(0, pos);
+      const textWidth = metrics.measureText(textBeforeCursor);
+      x = rect.left + window.scrollX + paddingLeft + textWidth - input.scrollLeft;
+      y = rect.top + window.scrollY + paddingTop;
+    }
+    return { x, y, width: charWidth, height: lineHeight };
+  }
+  function createCustomCaret(input, renderer) {
+    if (currentRenderer && currentRenderer instanceof DOMCaretRenderer) {
+      currentRenderer.destroy();
+    }
+    if (customCaret) {
+      customCaret.remove();
+      customCaret = null;
+    }
+    if (TAMPER_VIM_MODE.disableCustomCaret) {
+      debug("createCustomCaret: disabled via config, keeping native caret");
+      return;
+    }
+    if (!renderer) {
+      const testCanvas = document.createElement("canvas");
+      const testCtx = testCanvas.getContext("2d");
+      if (!testCtx) {
+        debug("createCustomCaret: canvas not available, keeping native caret");
+        return;
+      }
+    }
+    input.style.caretColor = "transparent";
+    if (renderer) {
+      currentRenderer = renderer;
+    } else {
+      const domRenderer = new DOMCaretRenderer;
+      currentRenderer = domRenderer;
+      customCaret = domRenderer["element"];
+    }
+    updateCustomCaret(input);
+  }
+  function updateCustomCaret(input, metrics) {
+    if (!currentRenderer)
+      return;
+    const textMetrics = metrics || new DOMTextMetrics(input);
+    const position = calculateCaretPosition(input, textMetrics);
+    currentRenderer.show(position);
+  }
+  function removeCustomCaret(input) {
+    if (currentRenderer) {
+      if (currentRenderer instanceof DOMCaretRenderer) {
+        currentRenderer.destroy();
+      }
+      currentRenderer = null;
+    }
+    if (customCaret) {
+      customCaret.remove();
+      customCaret = null;
+    }
+    if (input) {
+      input.style.caretColor = "";
+    }
+  }
+  function calculateSelectionRects(input, start, end, metrics) {
+    const text = input.value;
+    const rects = [];
+    const selStart = Math.min(start, end);
+    const selEnd = Math.max(start, end);
+    const computedStyle = window.getComputedStyle(input);
+    const rect = input.getBoundingClientRect();
+    const lineHeight = metrics.getLineHeight();
+    const paddingLeft = parseFloat(computedStyle.paddingLeft);
+    const paddingTop = parseFloat(computedStyle.paddingTop);
+    if (input.tagName === "TEXTAREA") {
+      const mirror = document.createElement("div");
+      mirror.style.position = "absolute";
+      mirror.style.visibility = "hidden";
+      mirror.style.whiteSpace = "pre-wrap";
+      mirror.style.wordWrap = "break-word";
+      mirror.style.width = `${rect.width}px`;
+      const stylesToCopy = [
+        "font-family",
+        "font-size",
+        "font-weight",
+        "font-style",
+        "letter-spacing",
+        "text-transform",
+        "word-spacing",
+        "text-indent",
+        "padding-left",
+        "padding-top",
+        "padding-right",
+        "padding-bottom",
+        "border-left-width",
+        "border-top-width",
+        "box-sizing"
+      ];
+      stylesToCopy.forEach((prop) => {
+        mirror.style.setProperty(prop, computedStyle.getPropertyValue(prop));
+      });
+      document.body.appendChild(mirror);
+      const selectedText = text.substring(selStart, selEnd);
+      const textBeforeSelection = text.substring(0, selStart);
+      let lineStartInSelection = 0;
+      while (lineStartInSelection < selectedText.length) {
+        const lineEndInSelection = selectedText.indexOf(`
+`, lineStartInSelection);
+        const isLastLine = lineEndInSelection === -1;
+        const lineText = isLastLine ? selectedText.substring(lineStartInSelection) : selectedText.substring(lineStartInSelection, lineEndInSelection);
+        mirror.textContent = textBeforeSelection + selectedText.substring(0, lineStartInSelection);
+        const lineStartSpan = document.createElement("span");
+        lineStartSpan.textContent = lineText || " ";
+        mirror.appendChild(lineStartSpan);
+        const lineStartRect = lineStartSpan.getBoundingClientRect();
+        const mirrorRect = mirror.getBoundingClientRect();
+        const x = rect.left + window.scrollX + (lineStartRect.left - mirrorRect.left) - input.scrollLeft;
+        const y = rect.top + window.scrollY + (lineStartRect.top - mirrorRect.top) - input.scrollTop;
+        const width = lineStartRect.width;
+        const height = lineStartRect.height;
+        rects.push({ x, y, width, height });
+        if (isLastLine)
+          break;
+        lineStartInSelection = lineEndInSelection + 1;
+      }
+      mirror.remove();
+    } else {
+      const textBeforeSelection = text.substring(0, selStart);
+      const selectedText = text.substring(selStart, selEnd);
+      const startX = metrics.measureText(textBeforeSelection);
+      const width = metrics.measureText(selectedText);
+      const x = rect.left + window.scrollX + paddingLeft + startX - input.scrollLeft;
+      const y = rect.top + window.scrollY + paddingTop;
+      rects.push({ x, y, width, height: lineHeight });
+    }
+    return rects;
+  }
+  function createVisualSelection() {
+    if (visualSelectionRenderer) {
+      visualSelectionRenderer.destroy();
+    }
+    visualSelectionRenderer = new DOMVisualSelectionRenderer;
+  }
+  function updateVisualSelection(input, start, end, metrics) {
+    if (!visualSelectionRenderer) {
+      createVisualSelection();
+    }
+    const textMetrics = metrics || new DOMTextMetrics(input);
+    const rects = calculateSelectionRects(input, start, end, textMetrics);
+    visualSelectionRenderer?.render(rects);
+  }
+  function clearVisualSelection() {
+    visualSelectionRenderer?.clear();
+  }
+  function createLineNumbers() {
+    if (lineNumbersRenderer) {
+      lineNumbersRenderer.destroy();
+    }
+    lineNumbersRenderer = new DOMLineNumbersRenderer;
+  }
+  function updateLineNumbers(input) {
+    if (!TAMPER_VIM_MODE.showLineNumbers) {
+      lineNumbersRenderer?.hide();
+      return;
+    }
+    if (!lineNumbersRenderer) {
+      createLineNumbers();
+    }
+    const text = input.value;
+    const pos = getCursorPos(input);
+    const textBeforeCursor = text.substring(0, pos);
+    const currentLine = (textBeforeCursor.match(/\n/g) || []).length + 1;
+    const totalLines = (text.match(/\n/g) || []).length + 1;
+    lineNumbersRenderer?.render(input, currentLine, totalLines);
+  }
+  function removeLineNumbers() {
+    if (lineNumbersRenderer) {
+      lineNumbersRenderer.destroy();
+      lineNumbersRenderer = null;
+    }
+  }
+  function getCursorPos(currentInput) {
+    return currentInput.selectionStart ?? 0;
+  }
+  function setCursorPos(currentInput, pos) {
+    pos = Math.max(0, Math.min(pos, currentInput.value.length));
+    debug("setCursorPos", { pos, valueLength: currentInput.value.length });
+    currentInput.selectionStart = pos;
+    currentInput.selectionEnd = pos;
+    updateCustomCaret(currentInput);
+    updateLineNumbers(currentInput);
+  }
+  function getLine(currentInput, pos) {
+    const text = currentInput.value;
+    let start = pos;
+    while (start > 0 && text[start - 1] !== `
+`)
+      start--;
+    let end = pos;
+    while (end < text.length && text[end] !== `
+`)
+      end++;
+    return { start, end, text: text.substring(start, end) };
+  }
+  function getLineStart(currentInput, pos) {
+    const text = currentInput.value;
+    while (pos > 0 && text[pos - 1] !== `
+`)
+      pos--;
+    return pos;
+  }
+  function getLineEnd(currentInput, pos) {
+    const text = currentInput.value;
+    while (pos < text.length && text[pos] !== `
+`)
+      pos++;
+    return pos;
+  }
+  function getFirstNonBlank(currentInput, lineStart) {
+    const text = currentInput.value;
+    let pos = lineStart;
+    while (pos < text.length && text[pos] !== `
+` && /\s/.test(text[pos])) {
+      pos++;
+    }
+    return pos;
+  }
+  function isWordChar(char) {
+    return /\w/.test(char);
+  }
+  function isWhitespace(char) {
+    return /\s/.test(char);
+  }
+  function findWORDStart(currentInput, pos, forward = true) {
+    const text = currentInput.value;
+    if (forward) {
+      while (pos < text.length && !isWhitespace(text[pos]))
+        pos++;
+      while (pos < text.length && isWhitespace(text[pos]))
+        pos++;
+      return pos;
+    } else {
+      if (pos > 0)
+        pos--;
+      while (pos > 0 && isWhitespace(text[pos]))
+        pos--;
+      while (pos > 0 && !isWhitespace(text[pos - 1]))
+        pos--;
+      return pos;
+    }
+  }
+  function findWORDEnd(currentInput, pos, forward = true) {
+    const text = currentInput.value;
+    if (forward) {
+      if (pos < text.length)
+        pos++;
+      while (pos < text.length && isWhitespace(text[pos]))
+        pos++;
+      while (pos < text.length && !isWhitespace(text[pos]))
+        pos++;
+      return Math.max(0, pos - 1);
+    } else {
+      while (pos > 0 && !isWhitespace(text[pos]))
+        pos--;
+      while (pos > 0 && isWhitespace(text[pos]))
+        pos--;
+      return pos;
+    }
+  }
+  function findWordStart(currentInput, pos, forward = true) {
+    const text = currentInput.value;
+    if (forward) {
+      while (pos < text.length && isWordChar(text[pos]))
+        pos++;
+      while (pos < text.length && !isWordChar(text[pos]))
+        pos++;
+      return pos;
+    } else {
+      if (pos > 0)
+        pos--;
+      while (pos > 0 && !isWordChar(text[pos]) && text[pos] !== `
+`)
+        pos--;
+      while (pos > 0 && isWordChar(text[pos - 1]))
+        pos--;
+      return pos;
+    }
+  }
+  function findWordEnd(currentInput, pos, forward = true) {
+    const text = currentInput.value;
+    if (forward) {
+      if (pos < text.length)
+        pos++;
+      while (pos < text.length && !isWordChar(text[pos]) && text[pos] !== `
+`)
+        pos++;
+      while (pos < text.length && isWordChar(text[pos]))
+        pos++;
+      return Math.max(0, pos - 1);
+    } else {
+      while (pos > 0 && isWordChar(text[pos]))
+        pos--;
+      while (pos > 0 && !isWordChar(text[pos]) && text[pos] !== `
+`)
+        pos--;
+      return pos;
+    }
+  }
+  function findCharInLine(currentInput, pos, char, forward = true, till = false) {
+    const text = currentInput.value;
+    const line = getLine(currentInput, pos);
+    debug("findCharInLine", {
+      pos,
+      char,
+      forward,
+      till,
+      lineStart: line.start,
+      lineEnd: line.end
+    });
+    if (forward) {
+      for (let i = pos + 1;i <= line.end; i++) {
+        if (text[i] === char) {
+          const result = till ? i - 1 : i;
+          debug("findCharInLine result", { found: true, result });
+          return result;
+        }
+      }
+    } else {
+      for (let i = pos - 1;i >= line.start; i--) {
+        if (text[i] === char) {
+          const result = till ? i + 1 : i;
+          debug("findCharInLine result", { found: true, result });
+          return result;
+        }
+      }
+    }
+    debug("findCharInLine result", { found: false, result: pos });
+    return pos;
+  }
+  function findMatchingPair(currentInput, pos) {
+    const text = currentInput.value;
+    const char = text[pos];
+    const pairs = {
+      "(": ")",
+      "[": "]",
+      "{": "}",
+      ")": "(",
+      "]": "[",
+      "}": "{"
+    };
+    if (!pairs[char])
+      return pos;
+    const target = pairs[char];
+    const forward = ["(", "[", "{"].includes(char);
+    const step = forward ? 1 : -1;
+    let depth = 1;
+    for (let i = pos + step;forward ? i < text.length : i >= 0; i += step) {
+      if (text[i] === char)
+        depth++;
+      else if (text[i] === target) {
+        depth--;
+        if (depth === 0)
+          return i;
+      }
+    }
+    return pos;
+  }
+  function findParagraphBoundary(currentInput, pos, forward = true) {
+    const text = currentInput.value;
+    const lines = text.split(`
+`);
+    const currentLine = text.substring(0, pos).split(`
+`).length - 1;
+    if (forward) {
+      for (let i = currentLine + 1;i < lines.length; i++) {
+        if (lines[i].trim() === "") {
+          return text.split(`
+`).slice(0, i).join(`
+`).length + 1;
+        }
+      }
+      return text.length;
+    } else {
+      for (let i = currentLine - 1;i >= 0; i--) {
+        if (lines[i].trim() === "") {
+          return text.split(`
+`).slice(0, i + 1).join(`
+`).length;
+        }
+      }
+      return 0;
+    }
+  }
+  function findTextObject(currentInput, type, inner) {
+    const pos = getCursorPos(currentInput);
+    const text = currentInput.value;
+    debug("findTextObject", { type, inner, pos });
+    const pairs = {
+      "(": { open: "(", close: ")" },
+      ")": { open: "(", close: ")" },
+      "[": { open: "[", close: "]" },
+      "]": { open: "[", close: "]" },
+      "{": { open: "{", close: "}" },
+      "}": { open: "{", close: "}" },
+      '"': { open: '"', close: '"' },
+      "'": { open: "'", close: "'" },
+      "`": { open: "`", close: "`" }
+    };
+    if (!pairs[type]) {
+      debug("findTextObject: invalid type", { type });
+      return { start: pos, end: pos };
+    }
+    const { open, close } = pairs[type];
+    let start = -1;
+    let end = -1;
+    if (open === close) {
+      let quoteCount = 0;
+      let firstQuote = -1;
+      for (let i = 0;i <= pos; i++) {
+        if (text[i] === open) {
+          if (quoteCount % 2 === 0)
+            firstQuote = i;
+          quoteCount++;
+        }
+      }
+      if (quoteCount % 2 === 1) {
+        start = firstQuote;
+        for (let i = start + 1;i < text.length; i++) {
+          if (text[i] === close) {
+            end = i;
+            break;
+          }
+        }
+      }
+    } else {
+      let depth = 0;
+      for (let i = pos;i >= 0; i--) {
+        if (text[i] === close) {
+          depth++;
+        } else if (text[i] === open) {
+          if (depth === 0) {
+            start = i;
+            break;
+          }
+          depth--;
+        }
+      }
+      if (start !== -1) {
+        depth = 0;
+        for (let i = start;i < text.length; i++) {
+          if (text[i] === open) {
+            depth++;
+          } else if (text[i] === close) {
+            depth--;
+            if (depth === 0) {
+              end = i;
+              break;
             }
-        }
-        function updateIndicator(mode, currentInput) {
-            if (!indicator || !modeText) return;
-            let text, color;
-            switch (mode) {
-                case "insert":
-                    text = "-- INSERT --";
-                    color = "rgba(0, 100, 0, 0.85)";
-                    break;
-                case "visual":
-                    text = "-- VISUAL --";
-                    color = "rgba(100, 100, 0, 0.85)";
-                    break;
-                case "visual-line":
-                    text = "-- VISUAL LINE --";
-                    color = "rgba(100, 100, 0, 0.85)";
-                    break;
-                default:
-                    text = "-- NORMAL --";
-                    color = "rgba(0, 0, 0, 0.85)";
-            }
-            modeText.textContent = text;
-            indicator.style.background = color;
-            indicator.style.display = currentInput ? "block" : "none";
-        }
+          }
+        }
+      }
+    }
+    if (start === -1 || end === -1) {
+      debug("findTextObject: no pair found");
+      return { start: pos, end: pos };
+    }
+    const result = inner ? { start: start + 1, end } : { start, end: end + 1 };
+    debug("findTextObject result", result);
+    return result;
+  }
+  function saveState(currentInput, undoStack, redoStack) {
+    if (!currentInput)
+      return;
+    debug("saveState", {
+      value: currentInput.value,
+      selectionStart: currentInput.selectionStart,
+      selectionEnd: currentInput.selectionEnd,
+      undoStackSize: undoStack.length
+    });
+    undoStack.push({
+      value: currentInput.value,
+      selectionStart: currentInput.selectionStart ?? 0,
+      selectionEnd: currentInput.selectionEnd ?? 0
+    });
+    redoStack.length = 0;
+    if (undoStack.length > 100)
+      undoStack.shift();
+  }
+  function undo(currentInput, undoStack, redoStack) {
+    if (undoStack.length === 0)
+      return;
+    debug("undo", { undoStackSize: undoStack.length });
+    const current = {
+      value: currentInput.value,
+      selectionStart: currentInput.selectionStart ?? 0,
+      selectionEnd: currentInput.selectionEnd ?? 0
+    };
+    redoStack.push(current);
+    const prev = undoStack.pop();
+    currentInput.value = prev.value;
+    currentInput.selectionStart = prev.selectionStart;
+    currentInput.selectionEnd = prev.selectionEnd;
+  }
+  function redo(currentInput, undoStack, redoStack) {
+    if (redoStack.length === 0)
+      return;
+    debug("redo", { redoStackSize: redoStack.length });
+    const current = {
+      value: currentInput.value,
+      selectionStart: currentInput.selectionStart ?? 0,
+      selectionEnd: currentInput.selectionEnd ?? 0
+    };
+    undoStack.push(current);
+    const next = redoStack.pop();
+    currentInput.value = next.value;
+    currentInput.selectionStart = next.selectionStart;
+    currentInput.selectionEnd = next.selectionEnd;
+  }
 
-        // src/common.ts
-        var customCaret = null;
-        var currentRenderer = null;
-        var visualSelectionRenderer = null;
-        var lineNumbersRenderer = null;
+  // src/normal.ts
+  function executeMotion(currentInput, motion, count = 1) {
+    let pos = getCursorPos(currentInput);
+    debug("executeMotion", { motion, count, startPos: pos });
+    for (let i = 0;i < count; i++) {
+      switch (motion) {
+        case "h":
+          pos = Math.max(0, pos - 1);
+          break;
+        case "l":
+          pos = Math.min(currentInput.value.length, pos + 1);
+          break;
+        case "j":
+          const currentLineJ = getLine(currentInput, pos);
+          const offsetJ = pos - currentLineJ.start;
+          const nextLineStartJ = currentLineJ.end + 1;
+          if (nextLineStartJ < currentInput.value.length) {
+            const nextLineJ = getLine(currentInput, nextLineStartJ);
+            pos = Math.min(nextLineJ.start + offsetJ, nextLineJ.end);
+          }
+          break;
+        case "k":
+          const currentLineK = getLine(currentInput, pos);
+          const offsetK = pos - currentLineK.start;
+          if (currentLineK.start > 0) {
+            const prevLineK = getLine(currentInput, currentLineK.start - 1);
+            pos = Math.min(prevLineK.start + offsetK, prevLineK.end);
+          }
+          break;
+        case "w":
+          pos = findWordStart(currentInput, pos, true);
+          break;
+        case "W":
+          pos = findWORDStart(currentInput, pos, true);
+          break;
+        case "b":
+          pos = findWordStart(currentInput, pos, false);
+          break;
+        case "B":
+          pos = findWORDStart(currentInput, pos, false);
+          break;
+        case "e":
+          pos = findWordEnd(currentInput, pos, true);
+          break;
+        case "E":
+          pos = findWORDEnd(currentInput, pos, true);
+          break;
+        case "ge":
+          pos = findWordEnd(currentInput, pos, false);
+          break;
+        case "0":
+          pos = getLineStart(currentInput, pos);
+          break;
+        case "^":
+          pos = getFirstNonBlank(currentInput, getLineStart(currentInput, pos));
+          break;
+        case "$":
+          pos = getLineEnd(currentInput, pos);
+          break;
+        case "gg":
+          pos = 0;
+          break;
+        case "G":
+          pos = currentInput.value.length;
+          break;
+        case "{":
+          pos = findParagraphBoundary(currentInput, pos, false);
+          break;
+        case "}":
+          pos = findParagraphBoundary(currentInput, pos, true);
+          break;
+        case "%":
+          pos = findMatchingPair(currentInput, pos);
+          break;
+      }
+    }
+    debug("executeMotion result", { motion, count, endPos: pos });
+    setCursorPos(currentInput, pos);
+    return pos;
+  }
+  function getMotionRange(currentInput, motion, count = 1) {
+    const startPos = getCursorPos(currentInput);
+    debug("getMotionRange", { motion, count, startPos });
+    executeMotion(currentInput, motion, count);
+    const endPos = getCursorPos(currentInput);
+    setCursorPos(currentInput, startPos);
+    const range = {
+      start: Math.min(startPos, endPos),
+      end: Math.max(startPos, endPos)
+    };
+    debug("getMotionRange result", range);
+    return range;
+  }
+  function deleteRange(currentInput, undoStack, redoStack, start, end) {
+    debug("deleteRange", {
+      start,
+      end,
+      deleted: currentInput.value.substring(start, end)
+    });
+    saveState(currentInput, undoStack, redoStack);
+    const text = currentInput.value;
+    currentInput.value = text.substring(0, start) + text.substring(end);
+    setCursorPos(currentInput, start);
+  }
+  function yankRange(currentInput, clipboard, start, end) {
+    const yanked = currentInput.value.substring(start, end);
+    debug("yankRange", { start, end, yanked });
+    clipboard.content = yanked;
+  }
+  function changeRange(currentInput, undoStack, redoStack, start, end, enterInsertMode) {
+    debug("changeRange", { start, end });
+    deleteRange(currentInput, undoStack, redoStack, start, end);
+    enterInsertMode();
+  }
+  function repeatLastChange(state) {
+    const { lastChange, currentInput } = state;
+    if (!lastChange || !currentInput)
+      return;
+    debug("repeatLastChange", lastChange);
+    const count = lastChange.count || 1;
+    state.countBuffer = String(count);
+    if (lastChange.operator) {
+      if (lastChange.motion) {
+        state.operatorPending = lastChange.operator;
+        processNormalCommand(lastChange.motion, state);
+      } else if (lastChange.textObject) {
+        state.operatorPending = lastChange.operator;
+        state.commandBuffer = lastChange.textObject[0];
+        processNormalCommand(lastChange.textObject[1], state);
+      }
+    } else if (lastChange.command) {
+      switch (lastChange.command) {
+        case "o":
+        case "O":
+        case "s":
+        case "x":
+        case "X":
+        case "p":
+        case "P":
+          processNormalCommand(lastChange.command, state);
+          break;
+        case "r":
+          state.commandBuffer = "r";
+          processNormalCommand(lastChange.char ?? "", state);
+          break;
+      }
+    }
+  }
+  function processNormalCommand(key, state) {
+    const {
+      currentInput,
+      countBuffer,
+      commandBuffer,
+      operatorPending,
+      undoStack,
+      redoStack,
+      clipboard,
+      enterInsertMode,
+      enterVisualMode
+    } = state;
+    if (!currentInput)
+      return;
+    const count = parseInt(countBuffer) || 1;
+    debug("processNormalCommand", {
+      key,
+      count,
+      countBuffer,
+      commandBuffer,
+      operatorPending
+    });
+    if (operatorPending) {
+      if (key === operatorPending) {
+        debug("processCommand: double operator", {
+          operator: operatorPending,
+          count
+        });
+        const line = getLine(currentInput, getCursorPos(currentInput));
+        const start = line.start;
+        const end = line.end < currentInput.value.length ? line.end + 1 : line.end;
+        if (operatorPending === "d") {
+          yankRange(currentInput, clipboard, start, end);
+          deleteRange(currentInput, undoStack, redoStack, start, end);
+          state.lastChange = { operator: "d", motion: "d", count };
+        } else if (operatorPending === "y") {
+          yankRange(currentInput, clipboard, start, end);
+          state.lastChange = { operator: "y", motion: "y", count };
+        } else if (operatorPending === "c") {
+          yankRange(currentInput, clipboard, start, end);
+          changeRange(currentInput, undoStack, redoStack, start, end, enterInsertMode);
+          state.lastChange = { operator: "c", motion: "c", count };
+        }
+        state.operatorPending = null;
+        state.countBuffer = "";
+        return;
+      }
+      if (key === "i" || key === "a") {
+        state.commandBuffer = key;
+        return;
+      }
+      if (commandBuffer === "i" || commandBuffer === "a") {
+        const inner = commandBuffer === "i";
+        debug("processCommand: text object", {
+          operator: operatorPending,
+          textObject: commandBuffer + key,
+          inner
+        });
+        const range2 = findTextObject(currentInput, key, inner);
+        if (operatorPending === "d") {
+          yankRange(currentInput, clipboard, range2.start, range2.end);
+          deleteRange(currentInput, undoStack, redoStack, range2.start, range2.end);
+          state.lastChange = {
+            operator: "d",
+            textObject: commandBuffer + key,
+            count
+          };
+        } else if (operatorPending === "y") {
+          yankRange(currentInput, clipboard, range2.start, range2.end);
+          state.lastChange = {
+            operator: "y",
+            textObject: commandBuffer + key,
+            count
+          };
+        } else if (operatorPending === "c") {
+          yankRange(currentInput, clipboard, range2.start, range2.end);
+          changeRange(currentInput, undoStack, redoStack, range2.start, range2.end, enterInsertMode);
+          state.lastChange = {
+            operator: "c",
+            textObject: commandBuffer + key,
+            count
+          };
+        }
+        state.operatorPending = null;
+        state.commandBuffer = "";
+        state.countBuffer = "";
+        return;
+      }
+      debug("processCommand: motion-based operation", {
+        operator: operatorPending,
+        motion: key,
+        count
+      });
+      const range = getMotionRange(currentInput, key, count);
+      if (operatorPending === "d") {
+        yankRange(currentInput, clipboard, range.start, range.end);
+        deleteRange(currentInput, undoStack, redoStack, range.start, range.end);
+        state.lastChange = { operator: "d", motion: key, count };
+      } else if (operatorPending === "y") {
+        yankRange(currentInput, clipboard, range.start, range.end);
+        state.lastChange = { operator: "y", motion: key, count };
+      } else if (operatorPending === "c") {
+        yankRange(currentInput, clipboard, range.start, range.end);
+        changeRange(currentInput, undoStack, redoStack, range.start, range.end, enterInsertMode);
+        state.lastChange = { operator: "c", motion: key, count };
+      }
+      state.operatorPending = null;
+      state.commandBuffer = "";
+      state.countBuffer = "";
+      return;
+    }
+    if (commandBuffer) {
+      const fullCommand = commandBuffer + key;
+      if (fullCommand === "gg") {
+        executeMotion(currentInput, "gg", count);
+        state.commandBuffer = "";
+        state.countBuffer = "";
+        return;
+      }
+      if (commandBuffer === "g" && key === "e") {
+        executeMotion(currentInput, "ge", count);
+        state.commandBuffer = "";
+        state.countBuffer = "";
+        return;
+      }
+      if (["f", "F", "t", "T"].includes(commandBuffer)) {
+        const forward = ["f", "t"].includes(commandBuffer);
+        const till = ["t", "T"].includes(commandBuffer);
+        state.lastFindChar = key;
+        state.lastFindDirection = forward;
+        state.lastFindType = commandBuffer;
+        for (let i = 0;i < count; i++) {
+          const newPos = findCharInLine(currentInput, getCursorPos(currentInput), key, forward, till);
+          setCursorPos(currentInput, newPos);
+        }
+        state.commandBuffer = "";
+        state.countBuffer = "";
+        return;
+      }
+      if (commandBuffer === "r") {
+        saveState(currentInput, undoStack, redoStack);
+        const pos = getCursorPos(currentInput);
+        const text = currentInput.value;
+        currentInput.value = text.substring(0, pos) + key + text.substring(pos + 1);
+        state.lastChange = { command: "r", char: key, count };
+        state.commandBuffer = "";
+        state.countBuffer = "";
+        return;
+      }
+      state.commandBuffer = "";
+    }
+    switch (key) {
+      case "h":
+      case "j":
+      case "k":
+      case "l":
+      case "w":
+      case "W":
+      case "b":
+      case "B":
+      case "e":
+      case "E":
+      case "0":
+      case "^":
+      case "$":
+      case "G":
+      case "{":
+      case "}":
+      case "%":
+        executeMotion(currentInput, key, count);
+        state.countBuffer = "";
+        break;
+      case "g":
+      case "f":
+      case "F":
+      case "t":
+      case "T":
+      case "r":
+        state.commandBuffer = key;
+        break;
+      case ";":
+        if (state.lastFindChar) {
+          for (let i = 0;i < count; i++) {
+            const till = ["t", "T"].includes(state.lastFindType);
+            const newPos = findCharInLine(currentInput, getCursorPos(currentInput), state.lastFindChar, state.lastFindDirection, till);
+            setCursorPos(currentInput, newPos);
+          }
+        }
+        state.countBuffer = "";
+        break;
+      case ",":
+        if (state.lastFindChar) {
+          for (let i = 0;i < count; i++) {
+            const till = ["t", "T"].includes(state.lastFindType);
+            const newPos = findCharInLine(currentInput, getCursorPos(currentInput), state.lastFindChar, !state.lastFindDirection, till);
+            setCursorPos(currentInput, newPos);
+          }
+        }
+        state.countBuffer = "";
+        break;
+      case "i":
+        if (operatorPending) {
+          state.commandBuffer = "i";
+        } else {
+          enterInsertMode();
+          state.countBuffer = "";
+        }
+        break;
+      case "a":
+        if (operatorPending) {
+          state.commandBuffer = "a";
+        } else {
+          setCursorPos(currentInput, getCursorPos(currentInput) + 1);
+          enterInsertMode();
+          state.countBuffer = "";
+        }
+        break;
+      case "I":
+        setCursorPos(currentInput, getFirstNonBlank(currentInput, getLineStart(currentInput, getCursorPos(currentInput))));
+        enterInsertMode();
+        state.countBuffer = "";
+        break;
+      case "A":
+        setCursorPos(currentInput, getLineEnd(currentInput, getCursorPos(currentInput)));
+        enterInsertMode();
+        state.countBuffer = "";
+        break;
+      case "o":
+        saveState(currentInput, undoStack, redoStack);
+        const posO = getLineEnd(currentInput, getCursorPos(currentInput));
+        currentInput.value = currentInput.value.substring(0, posO) + `
+` + currentInput.value.substring(posO);
+        setCursorPos(currentInput, posO + 1);
+        enterInsertMode();
+        state.lastChange = { command: "o", count };
+        state.countBuffer = "";
+        break;
+      case "O":
+        saveState(currentInput, undoStack, redoStack);
+        const lineStartO = getLineStart(currentInput, getCursorPos(currentInput));
+        currentInput.value = currentInput.value.substring(0, lineStartO) + `
+` + currentInput.value.substring(lineStartO);
+        setCursorPos(currentInput, lineStartO);
+        enterInsertMode();
+        state.lastChange = { command: "O", count };
+        state.countBuffer = "";
+        break;
+      case "s":
+        saveState(currentInput, undoStack, redoStack);
+        const posS = getCursorPos(currentInput);
+        currentInput.value = currentInput.value.substring(0, posS) + currentInput.value.substring(posS + 1);
+        enterInsertMode();
+        state.lastChange = { command: "s", count };
+        state.countBuffer = "";
+        break;
+      case "x":
+        saveState(currentInput, undoStack, redoStack);
+        const posX = getCursorPos(currentInput);
+        const endX = Math.min(posX + count, currentInput.value.length);
+        clipboard.content = currentInput.value.substring(posX, endX);
+        currentInput.value = currentInput.value.substring(0, posX) + currentInput.value.substring(endX);
+        setCursorPos(currentInput, posX);
+        state.lastChange = { command: "x", count };
+        state.countBuffer = "";
+        break;
+      case "X":
+        saveState(currentInput, undoStack, redoStack);
+        for (let i = 0;i < count; i++) {
+          const posXb = getCursorPos(currentInput);
+          if (posXb > 0) {
+            clipboard.content = currentInput.value[posXb - 1];
+            currentInput.value = currentInput.value.substring(0, posXb - 1) + currentInput.value.substring(posXb);
+            setCursorPos(currentInput, posXb - 1);
+          }
+        }
+        state.lastChange = { command: "X", count };
+        state.countBuffer = "";
+        break;
+      case "D":
+        saveState(currentInput, undoStack, redoStack);
+        const posD = getCursorPos(currentInput);
+        const lineEndD = getLineEnd(currentInput, posD);
+        clipboard.content = currentInput.value.substring(posD, lineEndD);
+        currentInput.value = currentInput.value.substring(0, posD) + currentInput.value.substring(lineEndD);
+        state.lastChange = { command: "D", count };
+        state.countBuffer = "";
+        break;
+      case "d":
+      case "c":
+      case "y":
+        state.operatorPending = key;
+        break;
+      case "p":
+        saveState(currentInput, undoStack, redoStack);
+        const posP = getCursorPos(currentInput) + 1;
+        currentInput.value = currentInput.value.substring(0, posP) + clipboard.content + currentInput.value.substring(posP);
+        setCursorPos(currentInput, posP + clipboard.content.length - 1);
+        state.lastChange = { command: "p", count };
+        state.countBuffer = "";
+        break;
+      case "P":
+        saveState(currentInput, undoStack, redoStack);
+        const posPb = getCursorPos(currentInput);
+        currentInput.value = currentInput.value.substring(0, posPb) + clipboard.content + currentInput.value.substring(posPb);
+        setCursorPos(currentInput, posPb + clipboard.content.length - 1);
+        state.lastChange = { command: "P", count };
+        state.countBuffer = "";
+        break;
+      case "u":
+        undo(currentInput, undoStack, redoStack);
+        state.countBuffer = "";
+        break;
+      case ".":
+        if (state.lastChange) {
+          repeatLastChange(state);
+        }
+        state.countBuffer = "";
+        break;
+      case "v":
+        enterVisualMode(false);
+        state.countBuffer = "";
+        break;
+      case "V":
+        enterVisualMode(true);
+        state.countBuffer = "";
+        break;
+      default:
+        if (/\d/.test(key)) {
+          state.countBuffer += key;
+        } else {
+          state.commandBuffer = "";
+          state.countBuffer = "";
+          state.operatorPending = null;
+        }
+    }
+  }
 
-        class DOMTextMetrics {
-            canvas;
-            ctx;
-            input;
-            computedStyle;
-            constructor(input) {
-                this.input = input;
-                this.computedStyle = window.getComputedStyle(input);
-                this.canvas = document.createElement("canvas");
-                this.ctx = this.canvas.getContext("2d");
-                if (this.ctx) {
-                    const fontSize = this.getFontSize();
-                    const fontFamily = this.computedStyle.fontFamily;
-                    this.ctx.font = `${fontSize}px ${fontFamily}`;
-                }
-            }
-            measureText(text) {
-                if (!this.ctx) return 0;
-                return this.ctx.measureText(text).width;
-            }
-            getCharWidth(char) {
-                if (!this.ctx) return 0;
-                return this.ctx.measureText(char).width;
-            }
-            getFontSize() {
-                return parseFloat(this.computedStyle.fontSize);
-            }
-            getLineHeight() {
-                const lineHeight = this.computedStyle.lineHeight;
-                return lineHeight === "normal"
-                    ? this.getFontSize() * 1.2
-                    : parseFloat(lineHeight);
-            }
-        }
+  // src/visual.ts
+  function updateVisualSelection2(currentInput, mode, visualStart, visualEnd) {
+    if (!currentInput || visualStart === null || visualEnd === null)
+      return;
+    debug("updateVisualSelection", { visualStart, visualEnd });
+    const adjustedEnd = mode === "visual-line" ? visualEnd : Math.min(visualEnd + 1, currentInput.value.length);
+    updateVisualSelection(currentInput, visualStart, adjustedEnd);
+    currentInput.selectionStart = visualEnd;
+    currentInput.selectionEnd = visualEnd;
+    updateCustomCaret(currentInput);
+    updateLineNumbers(currentInput);
+  }
+  function extendVisualSelection(currentInput, mode, visualStart, visualEnd, newPos) {
+    if (mode !== "visual" && mode !== "visual-line")
+      return { visualStart, visualEnd };
+    debug("extendVisualSelection BEFORE", {
+      visualStart,
+      visualEnd,
+      newPos,
+      mode
+    });
+    if (mode === "visual-line") {
+      visualEnd = getLineEnd(currentInput, newPos);
+      if (newPos < visualStart) {
+        visualStart = getLineStart(currentInput, newPos);
+      } else {
+        visualStart = getLineStart(currentInput, visualStart);
+      }
+    } else {
+      visualEnd = newPos;
+    }
+    debug("extendVisualSelection AFTER", { visualStart, visualEnd });
+    updateVisualSelection2(currentInput, mode, visualStart, visualEnd);
+    return { visualStart, visualEnd };
+  }
+  function getCurrentRange(mode, visualStart, visualEnd, currentInput) {
+    if (mode === "visual" || mode === "visual-line") {
+      const start = Math.min(visualStart, visualEnd);
+      const end = Math.max(visualStart, visualEnd);
+      return {
+        start,
+        end: mode === "visual-line" ? end : Math.min(end + 1, currentInput.value.length)
+      };
+    }
+    const pos = getCursorPos(currentInput);
+    return { start: pos, end: pos };
+  }
+  function processVisualCommand(key, state) {
+    const {
+      currentInput,
+      countBuffer,
+      commandBuffer,
+      mode,
+      visualStart,
+      visualEnd,
+      undoStack,
+      redoStack,
+      clipboard,
+      enterInsertMode,
+      exitVisualMode,
+      enterVisualMode
+    } = state;
+    if (!currentInput)
+      return;
+    const count = parseInt(countBuffer) || 1;
+    debug("processVisualCommand", { key, count, mode });
+    if (commandBuffer) {
+      const fullCommand = commandBuffer + key;
+      if (fullCommand === "gg") {
+        executeMotion(currentInput, "gg", count);
+        const newPos = getCursorPos(currentInput);
+        const newSelection = extendVisualSelection(currentInput, mode, visualStart, visualEnd, newPos);
+        state.visualStart = newSelection.visualStart;
+        state.visualEnd = newSelection.visualEnd;
+        state.commandBuffer = "";
+        state.countBuffer = "";
+        return;
+      }
+      if (commandBuffer === "g" && key === "e") {
+        executeMotion(currentInput, "ge", count);
+        const newPos = getCursorPos(currentInput);
+        const newSelection = extendVisualSelection(currentInput, mode, visualStart, visualEnd, newPos);
+        state.visualStart = newSelection.visualStart;
+        state.visualEnd = newSelection.visualEnd;
+        state.commandBuffer = "";
+        state.countBuffer = "";
+        return;
+      }
+      if (["f", "F", "t", "T"].includes(commandBuffer)) {
+        const forward = ["f", "t"].includes(commandBuffer);
+        const till = ["t", "T"].includes(commandBuffer);
+        state.lastFindChar = key;
+        state.lastFindDirection = forward;
+        state.lastFindType = commandBuffer;
+        let newPos = getCursorPos(currentInput);
+        for (let i = 0;i < count; i++) {
+          newPos = findCharInLine(currentInput, newPos, key, forward, till);
+        }
+        setCursorPos(currentInput, newPos);
+        const newSelection = extendVisualSelection(currentInput, mode, visualStart, visualEnd, newPos);
+        state.visualStart = newSelection.visualStart;
+        state.visualEnd = newSelection.visualEnd;
+        state.commandBuffer = "";
+        state.countBuffer = "";
+        return;
+      }
+      state.commandBuffer = "";
+    }
+    const motionKeys = [
+      "h",
+      "j",
+      "k",
+      "l",
+      "w",
+      "b",
+      "e",
+      "0",
+      "^",
+      "$",
+      "G",
+      "{",
+      "}",
+      "%"
+    ];
+    if (motionKeys.includes(key)) {
+      executeMotion(currentInput, key, count);
+      const newPos = getCursorPos(currentInput);
+      const newSelection = extendVisualSelection(currentInput, mode, visualStart, visualEnd, newPos);
+      state.visualStart = newSelection.visualStart;
+      state.visualEnd = newSelection.visualEnd;
+      state.countBuffer = "";
+      return;
+    }
+    if (key === "d") {
+      const range = getCurrentRange(mode, visualStart, visualEnd, currentInput);
+      yankRange(currentInput, clipboard, range.start, range.end);
+      deleteRange(currentInput, undoStack, redoStack, range.start, range.end);
+      exitVisualMode();
+      state.countBuffer = "";
+      return;
+    }
+    if (key === "y") {
+      const range = getCurrentRange(mode, visualStart, visualEnd, currentInput);
+      yankRange(currentInput, clipboard, range.start, range.end);
+      exitVisualMode();
+      state.countBuffer = "";
+      return;
+    }
+    if (key === "c") {
+      const range = getCurrentRange(mode, visualStart, visualEnd, currentInput);
+      yankRange(currentInput, clipboard, range.start, range.end);
+      deleteRange(currentInput, undoStack, redoStack, range.start, range.end);
+      enterInsertMode();
+      state.countBuffer = "";
+      return;
+    }
+    if (key === "v") {
+      if (mode === "visual") {
+        exitVisualMode();
+      } else {
+        enterVisualMode(false);
+      }
+      state.countBuffer = "";
+      return;
+    }
+    if (key === "V") {
+      if (mode === "visual-line") {
+        exitVisualMode();
+      } else {
+        enterVisualMode(true);
+      }
+      state.countBuffer = "";
+      return;
+    }
+    if (key === ";") {
+      if (state.lastFindChar) {
+        let newPos = getCursorPos(currentInput);
+        for (let i = 0;i < count; i++) {
+          const till = ["t", "T"].includes(state.lastFindType);
+          newPos = findCharInLine(currentInput, newPos, state.lastFindChar, state.lastFindDirection, till);
+        }
+        setCursorPos(currentInput, newPos);
+        const newSelection = extendVisualSelection(currentInput, mode, visualStart, visualEnd, newPos);
+        state.visualStart = newSelection.visualStart;
+        state.visualEnd = newSelection.visualEnd;
+      }
+      state.countBuffer = "";
+      return;
+    }
+    if (key === ",") {
+      if (state.lastFindChar) {
+        let newPos = getCursorPos(currentInput);
+        for (let i = 0;i < count; i++) {
+          const till = ["t", "T"].includes(state.lastFindType);
+          newPos = findCharInLine(currentInput, newPos, state.lastFindChar, !state.lastFindDirection, till);
+        }
+        setCursorPos(currentInput, newPos);
+        const newSelection = extendVisualSelection(currentInput, mode, visualStart, visualEnd, newPos);
+        state.visualStart = newSelection.visualStart;
+        state.visualEnd = newSelection.visualEnd;
+      }
+      state.countBuffer = "";
+      return;
+    }
+    switch (key) {
+      case "g":
+      case "f":
+      case "F":
+      case "t":
+      case "T":
+        state.commandBuffer = key;
+        break;
+      case "x":
+        const range = getCurrentRange(mode, visualStart, visualEnd, currentInput);
+        yankRange(currentInput, clipboard, range.start, range.end);
+        deleteRange(currentInput, undoStack, redoStack, range.start, range.end);
+        exitVisualMode();
+        state.countBuffer = "";
+        break;
+      case "p":
+      case "P":
+        saveState(currentInput, undoStack, redoStack);
+        const range2 = getCurrentRange(mode, visualStart, visualEnd, currentInput);
+        deleteRange(currentInput, undoStack, redoStack, range2.start, range2.end);
+        currentInput.value = currentInput.value.substring(0, range2.start) + clipboard.content + currentInput.value.substring(range2.start);
+        setCursorPos(currentInput, range2.start);
+        exitVisualMode();
+        state.countBuffer = "";
+        break;
+      default:
+        if (/\d/.test(key)) {
+          state.countBuffer += key;
+        } else {
+          state.commandBuffer = "";
+          state.countBuffer = "";
+        }
+    }
+  }
 
-        class DOMCaretRenderer {
-            element;
-            constructor() {
-                this.element = document.createElement("div");
-                this.element.style.position = "absolute";
-                this.element.style.pointerEvents = "none";
-                this.element.style.zIndex = "9999";
-                this.element.style.backgroundColor = "white";
-                this.element.style.mixBlendMode = "difference";
-                document.body.appendChild(this.element);
-            }
-            show(position) {
-                this.element.style.left = `${position.x}px`;
-                this.element.style.top = `${position.y}px`;
-                this.element.style.width = `${position.width}px`;
-                this.element.style.height = `${position.height}px`;
-                this.element.style.display = "block";
-            }
-            hide() {
-                this.element.style.display = "none";
-            }
-            isActive() {
-                return this.element.parentElement !== null;
-            }
-            destroy() {
-                this.element.remove();
-            }
-        }
+  // src/main.ts
+  var mode = "normal";
+  var currentInput = null;
+  var commandBuffer = "";
+  var countBuffer = "";
+  var operatorPending = null;
+  var lastFindChar = null;
+  var lastFindDirection = null;
+  var lastFindType = null;
+  var clipboard = { content: "" };
+  var undoStack = [];
+  var redoStack = [];
+  var lastChange = null;
+  var allowBlur = false;
+  var escapePressed = false;
+  var visualStart = null;
+  var visualEnd = null;
+  function enterInsertMode() {
+    debug("enterInsertMode", { from: mode });
+    mode = "insert";
+    visualStart = null;
+    visualEnd = null;
+    clearVisualSelection();
+    removeCustomCaret(currentInput);
+    if (currentInput) {
+      updateLineNumbers(currentInput);
+    }
+    updateIndicator(mode, currentInput);
+  }
+  function enterNormalMode() {
+    debug("enterNormalMode", { from: mode });
+    mode = "normal";
+    visualStart = null;
+    visualEnd = null;
+    clearVisualSelection();
+    updateIndicator(mode, currentInput);
+    if (currentInput) {
+      const pos = getCursorPos(currentInput);
+      const lineEnd = getLineEnd(currentInput, pos);
+      if (pos === lineEnd && pos > 0 && currentInput.value[pos - 1] !== `
+`) {
+        setCursorPos(currentInput, pos - 1);
+      }
+      createCustomCaret(currentInput);
+      updateLineNumbers(currentInput);
+    }
+  }
+  function enterVisualMode(lineMode = false) {
+    debug("enterVisualMode", { lineMode, from: mode });
+    mode = lineMode ? "visual-line" : "visual";
+    if (currentInput) {
+      const pos = getCursorPos(currentInput);
+      if (lineMode) {
+        visualStart = getLineStart(currentInput, pos);
+        visualEnd = getLineEnd(currentInput, pos);
+      } else {
+        visualStart = pos;
+        visualEnd = pos;
+      }
+      createCustomCaret(currentInput);
+      updateVisualSelection2(currentInput, mode, visualStart, visualEnd);
+      updateLineNumbers(currentInput);
+    }
+    updateIndicator(mode, currentInput);
+  }
+  function exitVisualMode() {
+    debug("exitVisualMode");
+    visualStart = null;
+    visualEnd = null;
+    clearVisualSelection();
+    enterNormalMode();
+  }
+  function processCommand(key) {
+    debug("processCommand", { key, mode, visualStart, visualEnd });
+    const state = {
+      currentInput,
+      mode,
+      countBuffer,
+      commandBuffer,
+      operatorPending,
+      lastFindChar: lastFindChar ?? "",
+      lastFindDirection: lastFindDirection ?? false,
+      lastFindType: lastFindType ?? "",
+      clipboard,
+      undoStack,
+      redoStack,
+      lastChange,
+      visualStart: visualStart ?? 0,
+      visualEnd: visualEnd ?? 0,
+      allowBlur,
+      enterInsertMode,
+      enterNormalMode,
+      enterVisualMode,
+      exitVisualMode
+    };
+    debug("processCommand state", {
+      stateVisualStart: state.visualStart,
+      stateVisualEnd: state.visualEnd
+    });
+    const oldMode = mode;
+    if (mode === "visual" || mode === "visual-line") {
+      processVisualCommand(key, state);
+    } else {
+      processNormalCommand(key, state);
+    }
+    countBuffer = state.countBuffer;
+    commandBuffer = state.commandBuffer;
+    operatorPending = state.operatorPending;
+    lastFindChar = state.lastFindChar;
+    lastFindDirection = state.lastFindDirection;
+    lastFindType = state.lastFindType;
+    lastChange = state.lastChange;
+    const enteredVisualMode = oldMode !== "visual" && oldMode !== "visual-line" && (mode === "visual" || mode === "visual-line");
+    if (!enteredVisualMode) {
+      visualStart = state.visualStart;
+      visualEnd = state.visualEnd;
+    }
+    debug("processCommand end", {
+      oldMode,
+      newMode: mode,
+      enteredVisualMode,
+      visualStart,
+      visualEnd
+    });
+  }
+  function handleFocus(e) {
+    const el = e.target;
+    debug("handleFocus", {
+      tag: el.tagName,
+      isNewInput: currentInput !== el,
+      currentMode: mode
+    });
+    if (el.tagName === "INPUT" || el.tagName === "TEXTAREA") {
+      if (el.readOnly || el.getAttribute("aria-readonly") === "true") {
+        debug("handleFocus: skipping readonly element");
+        currentInput = null;
+        updateIndicator(mode, currentInput);
+        return;
+      }
+      if (currentInput !== el) {
+        currentInput = el;
+        mode = "insert";
+        undoStack = [];
+        redoStack = [];
+        updateIndicator(mode, currentInput);
+        updateLineNumbers(currentInput);
+        debug("Attaching direct keydown listener to element");
+        const originalOnKeyDown = el.onkeydown;
+        el.onkeydown = (event) => {
+          debug("onkeydown property handler", {
+            key: event.key,
+            ctrl: event.ctrlKey
+          });
+          if (event.key === "Escape" || event.ctrlKey && event.key === "]") {
+            debug("ESC/Ctrl-] in onkeydown - calling handleKeyDown");
+            handleKeyDown(event);
+            return false;
+          }
+          if (originalOnKeyDown) {
+            return originalOnKeyDown.call(el, event);
+          }
+          return true;
+        };
+        el.addEventListener("keydown", (event) => {
+          const kbEvent = event;
+          debug("DIRECT element keydown", {
+            key: kbEvent.key,
+            ctrl: kbEvent.ctrlKey,
+            target: kbEvent.target.tagName,
+            defaultPrevented: kbEvent.defaultPrevented,
+            propagationStopped: kbEvent.cancelBubble
+          });
+          if (kbEvent.key === "Escape" || kbEvent.ctrlKey && kbEvent.key === "]") {
+            debug("DIRECT ESC/Ctrl-] on element - calling handleKeyDown");
+            handleKeyDown(kbEvent);
+          }
+        }, true);
+      } else {
+        debug("handleFocus: same input refocused, keeping mode", { mode });
+        updateIndicator(mode, currentInput);
+        if (mode === "normal") {
+          createCustomCaret(currentInput);
+        }
+      }
+    }
+  }
+  function handleBlur(e) {
+    if (e.target === currentInput) {
+      debug("handleBlur", {
+        mode,
+        allowBlur,
+        escapePressed,
+        relatedTarget: e.relatedTarget,
+        isTrusted: e.isTrusted
+      });
+      if (e.relatedTarget) {
+        debug("handleBlur: focus moving to another element, allowing blur");
+        allowBlur = false;
+        removeCustomCaret(currentInput);
+        removeLineNumbers();
+        clearVisualSelection();
+        currentInput = null;
+        updateIndicator(mode, currentInput);
+        return;
+      }
+      const isEscapeBlur = escapePressed && mode === "insert" || mode === "insert" && !allowBlur && !e.relatedTarget && e.isTrusted;
+      if (isEscapeBlur) {
+        debug("handleBlur: ESC caused blur, switching to normal mode");
+        escapePressed = false;
+        enterNormalMode();
+        e.preventDefault();
+        e.stopPropagation();
+        const input = currentInput;
+        setTimeout(() => {
+          debug("handleBlur: refocusing in normal mode");
+          input.focus();
+        }, 0);
+        return;
+      }
+      if (mode === "insert" && !allowBlur) {
+        debug("handleBlur: unexpected blur in insert mode, preventing");
+        e.preventDefault();
+        e.stopPropagation();
+        const input = currentInput;
+        setTimeout(() => {
+          debug("handleBlur: refocusing element");
+          input.focus();
+        }, 0);
+        return;
+      }
+      debug("handleBlur: allowing blur", { mode, allowBlur });
+      allowBlur = false;
+      removeCustomCaret(currentInput);
+      removeLineNumbers();
+      clearVisualSelection();
+      currentInput = null;
+      updateIndicator(mode, currentInput);
+    }
+  }
+  function handleKeyDown(e) {
+    debug("handleKeyDown ENTRY", {
+      hasCurrentInput: !!currentInput,
+      key: e.key,
+      ctrl: e.ctrlKey,
+      mode,
+      target: e.target.tagName,
+      defaultPrevented: e.defaultPrevented,
+      propagationStopped: e.cancelBubble,
+      eventPhase: e.eventPhase
+    });
+    if (!currentInput) {
+      debug("handleKeyDown: no currentInput, returning");
+      return;
+    }
+    debug("handleKeyDown", {
+      key: e.key,
+      ctrl: e.ctrlKey,
+      mode,
+      target: e.target.tagName
+    });
+    if (e.key === "Escape" || e.ctrlKey && e.key === "]") {
+      debug("handleKeyDown: ESC/Ctrl-] pressed", {
+        mode,
+        eventTarget: e.target,
+        currentInput
+      });
+      e.preventDefault();
+      e.stopPropagation();
+      e.stopImmediatePropagation();
+      if (mode === "insert") {
+        debug("handleKeyDown: switching from insert to normal");
+        enterNormalMode();
+        debug("handleKeyDown: mode switch complete", { newMode: mode });
+      } else if (mode === "visual" || mode === "visual-line") {
+        debug("handleKeyDown: exiting visual mode to normal");
+        exitVisualMode();
+        debug("handleKeyDown: mode switch complete", { newMode: mode });
+      } else {
+        debug("handleKeyDown: unfocusing from normal mode");
+        commandBuffer = "";
+        countBuffer = "";
+        operatorPending = null;
+        allowBlur = true;
+        currentInput.blur();
+      }
+      debug("handleKeyDown: ESC handling complete, returning");
+      return;
+    }
+    if (mode === "insert") {
+      debug("handleKeyDown: insert mode, passing through");
+      return;
+    }
+    debug("handleKeyDown: normal mode, processing command");
+    e.preventDefault();
+    if (e.ctrlKey && e.key === "r") {
+      debug("handleKeyDown: Ctrl-r redo");
+      redo(currentInput, undoStack, redoStack);
+      return;
+    }
+    processCommand(e.key);
+  }
+  debug("Vim Mode initialized");
+  if (typeof window === "undefined" || typeof document === "undefined") {
+    debug("Skipping event listener setup - no window/document");
+  } else {
+    window.addEventListener("keydown", (e) => {
+      if (e.key === "Escape" || e.ctrlKey && e.key === "]") {
+        debug("GLOBAL ESC/Ctrl-] keydown detected", {
+          key: e.key,
+          ctrl: e.ctrlKey,
+          target: e.target.tagName,
+          eventPhase: e.eventPhase,
+          defaultPrevented: e.defaultPrevented,
+          timestamp: e.timeStamp
+        });
+        escapePressed = true;
+        setTimeout(() => {
+          escapePressed = false;
+          debug("escapePressed flag cleared");
+        }, 100);
+      }
+    }, true);
+    window.addEventListener("keyup", (e) => {
+      if (e.key === "Escape" || e.ctrlKey && e.key === "]") {
+        debug("GLOBAL ESC/Ctrl-] keyup detected", {
+          key: e.key,
+          ctrl: e.ctrlKey,
+          target: e.target.tagName,
+          timestamp: e.timeStamp
+        });
+      }
+    }, true);
+    const testListener = (e) => {
+      if (e.key === "Escape" || e.ctrlKey && e.key === "]") {
+        debug("RAW ESC/Ctrl-] DETECTED on document", {
+          key: e.key,
+          ctrl: e.ctrlKey,
+          target: e.target.tagName,
+          currentTarget: e.currentTarget,
+          eventPhase: e.eventPhase,
+          defaultPrevented: e.defaultPrevented,
+          propagationStopped: e.cancelBubble,
+          timestamp: e.timeStamp
+        });
+      }
+    };
+    window.addEventListener("keydown", (e) => {
+      if (e.key === "Escape" || e.ctrlKey && e.key === "]") {
+        debug("WINDOW ESC/Ctrl-] listener", {
+          key: e.key,
+          ctrl: e.ctrlKey,
+          target: e.target.tagName,
+          eventPhase: e.eventPhase,
+          defaultPrevented: e.defaultPrevented
+        });
+      }
+    }, true);
+    document.addEventListener("focusin", handleFocus, true);
+    document.addEventListener("focusout", handleBlur, true);
+    document.addEventListener("keydown", testListener, true);
+    document.addEventListener("keydown", handleKeyDown, true);
+    document.addEventListener("input", (e) => {
+      if (currentInput && e.target === currentInput && mode === "insert") {
+        debug("input event: updating line numbers");
+        updateLineNumbers(currentInput);
+      }
+    }, true);
+    document.addEventListener("keydown", (e) => {
+      if (e.key === "Escape" || e.ctrlKey && e.key === "]") {
+        debug("Secondary ESC/Ctrl-] listener (bubbling phase)", {
+          key: e.key,
+          ctrl: e.ctrlKey,
+          defaultPrevented: e.defaultPrevented,
+          propagationStopped: e.cancelBubble,
+          currentInput: !!currentInput,
+          mode
+        });
+      }
+    }, false);
+    window.addEventListener("scroll", () => {
+      if (currentInput) {
+        if (mode === "normal") {
+          debug("scroll event: updating custom caret");
+          updateCustomCaret(currentInput);
+          updateLineNumbers(currentInput);
+        } else if ((mode === "visual" || mode === "visual-line") && visualStart !== null && visualEnd !== null) {
+          debug("scroll event: updating visual selection");
+          updateVisualSelection2(currentInput, mode, visualStart, visualEnd);
+          updateLineNumbers(currentInput);
+        }
+      }
+    }, true);
+    window.addEventListener("resize", () => {
+      if (currentInput) {
+        if (mode === "normal") {
+          debug("resize event: updating custom caret");
+          updateCustomCaret(currentInput);
+          updateLineNumbers(currentInput);
+        } else if ((mode === "visual" || mode === "visual-line") && visualStart !== null && visualEnd !== null) {
+          debug("resize event: updating visual selection");
+          updateVisualSelection2(currentInput, mode, visualStart, visualEnd);
+          updateLineNumbers(currentInput);
+        }
+      }
+    });
+    debug("Event listeners attached", {
+      testListener: !!testListener,
+      handleKeyDown: !!handleKeyDown,
+      handleFocus: !!handleFocus,
+      handleBlur: !!handleBlur
+    });
+  }
+  updateIndicator(mode, currentInput);
+})();
 
-        class DOMVisualSelectionRenderer {
-            container;
-            rects = [];
-            constructor() {
-                this.container = document.createElement("div");
-                this.container.style.position = "absolute";
-                this.container.style.top = "0";
-                this.container.style.left = "0";
-                this.container.style.width = "0";
-                this.container.style.height = "0";
-                this.container.style.pointerEvents = "none";
-                this.container.style.zIndex = "9998";
-                document.body.appendChild(this.container);
-            }
-            render(rects) {
-                this.clear();
-                for (const rect of rects) {
-                    const div = document.createElement("div");
-                    div.style.position = "absolute";
-                    div.style.left = `${rect.x}px`;
-                    div.style.top = `${rect.y}px`;
-                    div.style.width = `${rect.width}px`;
-                    div.style.height = `${rect.height}px`;
-                    div.style.backgroundColor = "rgba(80, 120, 255, 0.3)";
-                    div.style.border = "none";
-                    div.style.pointerEvents = "none";
-                    this.container.appendChild(div);
-                    this.rects.push(div);
-                }
-            }
-            clear() {
-                for (const rect of this.rects) {
-                    rect.remove();
-                }
-                this.rects = [];
-            }
-            destroy() {
-                this.clear();
-                this.container.remove();
-            }
-        }
-
-        class DOMLineNumbersRenderer {
-            container;
-            currentInput = null;
-            constructor() {
-                this.container = document.createElement("div");
-                this.container.style.position = "absolute";
-                this.container.style.pointerEvents = "none";
-                this.container.style.zIndex = "9997";
-                this.container.style.backgroundColor = "rgba(0, 0, 0, 0.7)";
-                this.container.style.color = "rgba(255, 255, 255, 0.6)";
-                this.container.style.fontFamily = "monospace";
-                this.container.style.textAlign = "right";
-                this.container.style.whiteSpace = "pre";
-                this.container.style.padding = "2px 8px 2px 4px";
-                this.container.style.borderRadius = "2px";
-                this.container.style.boxSizing = "border-box";
-                document.body.appendChild(this.container);
-            }
-            render(input, currentLine, totalLines) {
-                if (!TAMPER_VIM_MODE.showLineNumbers) {
-                    this.hide();
-                    return;
-                }
-                this.currentInput = input;
-                const rect = input.getBoundingClientRect();
-                const computedStyle = window.getComputedStyle(input);
-                const paddingTop = parseFloat(computedStyle.paddingTop);
-                const fontSize = computedStyle.fontSize;
-                const fontFamily = computedStyle.fontFamily;
-                const lineHeightStr = computedStyle.lineHeight;
-                const lineHeight =
-                    lineHeightStr === "normal"
-                        ? `${parseFloat(fontSize) * 1.2}px`
-                        : lineHeightStr;
-                this.container.style.fontSize = fontSize;
-                this.container.style.fontFamily = fontFamily;
-                this.container.style.lineHeight = lineHeight;
-                this.container.style.display = "block";
-                this.container.style.top = `${rect.top + window.scrollY}px`;
-                this.container.style.right = `${window.innerWidth - (rect.left + window.scrollX) + 2}px`;
-                this.container.style.left = "auto";
-                this.container.style.height = `${rect.height}px`;
-                this.container.style.width = "auto";
-                this.container.style.minWidth = "40px";
-                const lines = [];
-                const useRelative = TAMPER_VIM_MODE.relativeLineNumbers;
-                for (let i = 1; i <= totalLines; i++) {
-                    let lineNum;
-                    if (useRelative) {
-                        if (i === currentLine) {
-                            lineNum = String(i);
-                        } else {
-                            lineNum = String(Math.abs(i - currentLine));
-                        }
-                    } else {
-                        lineNum = String(i);
-                    }
-                    if (i === currentLine) {
-                        lines.push(
-                            `<span style="color: rgba(255, 255, 255, 1); font-weight: bold; background-color: rgba(255, 255, 255, 0.2); display: inline-block; width: 100%; padding: 0 2px;">${lineNum.padStart(3, " ")}</span>`,
-                        );
-                    } else {
-                        lines.push(lineNum.padStart(3, " "));
-                    }
-                }
-                this.container.innerHTML = lines.join(`
-`);
-                if (input.tagName === "TEXTAREA") {
-                    this.container.style.overflow = "hidden";
-                    const firstChild = this.container.firstChild;
-                    if (firstChild && firstChild.nodeType === Node.TEXT_NODE) {
-                        const wrapper = document.createElement("div");
-                        wrapper.innerHTML = this.container.innerHTML;
-                        wrapper.style.transform = `translateY(-${input.scrollTop}px)`;
-                        wrapper.style.paddingTop = `${paddingTop}px`;
-                        this.container.innerHTML = "";
-                        this.container.appendChild(wrapper);
-                    } else if (
-                        firstChild &&
-                        firstChild.nodeType === Node.ELEMENT_NODE
-                    ) {
-                        firstChild.style.transform = `translateY(-${input.scrollTop}px)`;
-                        firstChild.style.paddingTop = `${paddingTop}px`;
-                    }
-                }
-            }
-            hide() {
-                this.container.style.display = "none";
-                this.currentInput = null;
-            }
-            destroy() {
-                this.container.remove();
-                this.currentInput = null;
-            }
-        }
-        function calculateCaretPosition(input, metrics) {
-            const pos = getCursorPos(input);
-            const text = input.value;
-            const char = text[pos] || " ";
-            const computedStyle = window.getComputedStyle(input);
-            const rect = input.getBoundingClientRect();
-            const charWidth = metrics.getCharWidth(char);
-            const lineHeight = metrics.getLineHeight();
-            const paddingLeft = parseFloat(computedStyle.paddingLeft);
-            const paddingTop = parseFloat(computedStyle.paddingTop);
-            let x;
-            let y;
-            if (input.tagName === "TEXTAREA") {
-                const mirror = document.createElement("div");
-                mirror.style.position = "absolute";
-                mirror.style.visibility = "hidden";
-                mirror.style.whiteSpace = "pre-wrap";
-                mirror.style.wordWrap = "break-word";
-                mirror.style.width = `${rect.width}px`;
-                const stylesToCopy = [
-                    "font-family",
-                    "font-size",
-                    "font-weight",
-                    "font-style",
-                    "letter-spacing",
-                    "text-transform",
-                    "word-spacing",
-                    "text-indent",
-                    "padding-left",
-                    "padding-top",
-                    "padding-right",
-                    "padding-bottom",
-                    "border-left-width",
-                    "border-top-width",
-                    "box-sizing",
-                ];
-                stylesToCopy.forEach((prop) => {
-                    mirror.style.setProperty(
-                        prop,
-                        computedStyle.getPropertyValue(prop),
-                    );
-                });
-                document.body.appendChild(mirror);
-                const textBeforeCursor = text.substring(0, pos);
-                mirror.textContent = textBeforeCursor;
-                const cursorSpan = document.createElement("span");
-                cursorSpan.textContent = text[pos] || " ";
-                mirror.appendChild(cursorSpan);
-                const spanRect = cursorSpan.getBoundingClientRect();
-                const mirrorRect = mirror.getBoundingClientRect();
-                x =
-                    rect.left +
-                    window.scrollX +
-                    (spanRect.left - mirrorRect.left) -
-                    input.scrollLeft;
-                y =
-                    rect.top +
-                    window.scrollY +
-                    (spanRect.top - mirrorRect.top) -
-                    input.scrollTop;
-                mirror.remove();
-            } else {
-                const textBeforeCursor = text.substring(0, pos);
-                const textWidth = metrics.measureText(textBeforeCursor);
-                x =
-                    rect.left +
-                    window.scrollX +
-                    paddingLeft +
-                    textWidth -
-                    input.scrollLeft;
-                y = rect.top + window.scrollY + paddingTop;
-            }
-            return { x, y, width: charWidth, height: lineHeight };
-        }
-        function createCustomCaret(input, renderer) {
-            if (
-                currentRenderer &&
-                currentRenderer instanceof DOMCaretRenderer
-            ) {
-                currentRenderer.destroy();
-            }
-            if (customCaret) {
-                customCaret.remove();
-                customCaret = null;
-            }
-            if (TAMPER_VIM_MODE.disableCustomCaret) {
-                debug(
-                    "createCustomCaret: disabled via config, keeping native caret",
-                );
-                return;
-            }
-            if (!renderer) {
-                const testCanvas = document.createElement("canvas");
-                const testCtx = testCanvas.getContext("2d");
-                if (!testCtx) {
-                    debug(
-                        "createCustomCaret: canvas not available, keeping native caret",
-                    );
-                    return;
-                }
-            }
-            input.style.caretColor = "transparent";
-            if (renderer) {
-                currentRenderer = renderer;
-            } else {
-                const domRenderer = new DOMCaretRenderer();
-                currentRenderer = domRenderer;
-                customCaret = domRenderer["element"];
-            }
-            updateCustomCaret(input);
-        }
-        function updateCustomCaret(input, metrics) {
-            if (!currentRenderer) return;
-            const textMetrics = metrics || new DOMTextMetrics(input);
-            const position = calculateCaretPosition(input, textMetrics);
-            currentRenderer.show(position);
-        }
-        function removeCustomCaret(input) {
-            if (currentRenderer) {
-                if (currentRenderer instanceof DOMCaretRenderer) {
-                    currentRenderer.destroy();
-                }
-                currentRenderer = null;
-            }
-            if (customCaret) {
-                customCaret.remove();
-                customCaret = null;
-            }
-            if (input) {
-                input.style.caretColor = "";
-            }
-        }
-        function calculateSelectionRects(input, start, end, metrics) {
-            const text = input.value;
-            const rects = [];
-            const selStart = Math.min(start, end);
-            const selEnd = Math.max(start, end);
-            const computedStyle = window.getComputedStyle(input);
-            const rect = input.getBoundingClientRect();
-            const lineHeight = metrics.getLineHeight();
-            const paddingLeft = parseFloat(computedStyle.paddingLeft);
-            const paddingTop = parseFloat(computedStyle.paddingTop);
-            if (input.tagName === "TEXTAREA") {
-                const mirror = document.createElement("div");
-                mirror.style.position = "absolute";
-                mirror.style.visibility = "hidden";
-                mirror.style.whiteSpace = "pre-wrap";
-                mirror.style.wordWrap = "break-word";
-                mirror.style.width = `${rect.width}px`;
-                const stylesToCopy = [
-                    "font-family",
-                    "font-size",
-                    "font-weight",
-                    "font-style",
-                    "letter-spacing",
-                    "text-transform",
-                    "word-spacing",
-                    "text-indent",
-                    "padding-left",
-                    "padding-top",
-                    "padding-right",
-                    "padding-bottom",
-                    "border-left-width",
-                    "border-top-width",
-                    "box-sizing",
-                ];
-                stylesToCopy.forEach((prop) => {
-                    mirror.style.setProperty(
-                        prop,
-                        computedStyle.getPropertyValue(prop),
-                    );
-                });
-                document.body.appendChild(mirror);
-                const selectedText = text.substring(selStart, selEnd);
-                const textBeforeSelection = text.substring(0, selStart);
-                let lineStartInSelection = 0;
-                while (lineStartInSelection < selectedText.length) {
-                    const lineEndInSelection = selectedText.indexOf(
-                        `
-`,
-                        lineStartInSelection,
-                    );
-                    const isLastLine = lineEndInSelection === -1;
-                    const lineText = isLastLine
-                        ? selectedText.substring(lineStartInSelection)
-                        : selectedText.substring(
-                              lineStartInSelection,
-                              lineEndInSelection,
-                          );
-                    mirror.textContent =
-                        textBeforeSelection +
-                        selectedText.substring(0, lineStartInSelection);
-                    const lineStartSpan = document.createElement("span");
-                    lineStartSpan.textContent = lineText || " ";
-                    mirror.appendChild(lineStartSpan);
-                    const lineStartRect = lineStartSpan.getBoundingClientRect();
-                    const mirrorRect = mirror.getBoundingClientRect();
-                    const x =
-                        rect.left +
-                        window.scrollX +
-                        (lineStartRect.left - mirrorRect.left) -
-                        input.scrollLeft;
-                    const y =
-                        rect.top +
-                        window.scrollY +
-                        (lineStartRect.top - mirrorRect.top) -
-                        input.scrollTop;
-                    const width = lineStartRect.width;
-                    const height = lineStartRect.height;
-                    rects.push({ x, y, width, height });
-                    if (isLastLine) break;
-                    lineStartInSelection = lineEndInSelection + 1;
-                }
-                mirror.remove();
-            } else {
-                const textBeforeSelection = text.substring(0, selStart);
-                const selectedText = text.substring(selStart, selEnd);
-                const startX = metrics.measureText(textBeforeSelection);
-                const width = metrics.measureText(selectedText);
-                const x =
-                    rect.left +
-                    window.scrollX +
-                    paddingLeft +
-                    startX -
-                    input.scrollLeft;
-                const y = rect.top + window.scrollY + paddingTop;
-                rects.push({ x, y, width, height: lineHeight });
-            }
-            return rects;
-        }
-        function createVisualSelection() {
-            if (visualSelectionRenderer) {
-                visualSelectionRenderer.destroy();
-            }
-            visualSelectionRenderer = new DOMVisualSelectionRenderer();
-        }
-        function updateVisualSelection(input, start, end, metrics) {
-            if (!visualSelectionRenderer) {
-                createVisualSelection();
-            }
-            const textMetrics = metrics || new DOMTextMetrics(input);
-            const rects = calculateSelectionRects(
-                input,
-                start,
-                end,
-                textMetrics,
-            );
-            visualSelectionRenderer?.render(rects);
-        }
-        function clearVisualSelection() {
-            visualSelectionRenderer?.clear();
-        }
-        function createLineNumbers() {
-            if (lineNumbersRenderer) {
-                lineNumbersRenderer.destroy();
-            }
-            lineNumbersRenderer = new DOMLineNumbersRenderer();
-        }
-        function updateLineNumbers(input) {
-            if (!TAMPER_VIM_MODE.showLineNumbers) {
-                lineNumbersRenderer?.hide();
-                return;
-            }
-            if (!lineNumbersRenderer) {
-                createLineNumbers();
-            }
-            const text = input.value;
-            const pos = getCursorPos(input);
-            const textBeforeCursor = text.substring(0, pos);
-            const currentLine =
-                (textBeforeCursor.match(/\n/g) || []).length + 1;
-            const totalLines = (text.match(/\n/g) || []).length + 1;
-            lineNumbersRenderer?.render(input, currentLine, totalLines);
-        }
-        function removeLineNumbers() {
-            if (lineNumbersRenderer) {
-                lineNumbersRenderer.destroy();
-                lineNumbersRenderer = null;
-            }
-        }
-        function getCursorPos(currentInput) {
-            return currentInput.selectionStart ?? 0;
-        }
-        function setCursorPos(currentInput, pos) {
-            pos = Math.max(0, Math.min(pos, currentInput.value.length));
-            debug("setCursorPos", {
-                pos,
-                valueLength: currentInput.value.length,
-            });
-            currentInput.selectionStart = pos;
-            currentInput.selectionEnd = pos;
-            updateCustomCaret(currentInput);
-            updateLineNumbers(currentInput);
-        }
-        function getLine(currentInput, pos) {
-            const text = currentInput.value;
-            let start = pos;
-            while (
-                start > 0 &&
-                text[start - 1] !==
-                    `
-`
-            )
-                start--;
-            let end = pos;
-            while (
-                end < text.length &&
-                text[end] !==
-                    `
-`
-            )
-                end++;
-            return { start, end, text: text.substring(start, end) };
-        }
-        function getLineStart(currentInput, pos) {
-            const text = currentInput.value;
-            while (
-                pos > 0 &&
-                text[pos - 1] !==
-                    `
-`
-            )
-                pos--;
-            return pos;
-        }
-        function getLineEnd(currentInput, pos) {
-            const text = currentInput.value;
-            while (
-                pos < text.length &&
-                text[pos] !==
-                    `
-`
-            )
-                pos++;
-            return pos;
-        }
-        function getFirstNonBlank(currentInput, lineStart) {
-            const text = currentInput.value;
-            let pos = lineStart;
-            while (
-                pos < text.length &&
-                text[pos] !==
-                    `
-` &&
-                /\s/.test(text[pos])
-            ) {
-                pos++;
-            }
-            return pos;
-        }
-        function isWordChar(char) {
-            return /\w/.test(char);
-        }
-        function isWhitespace(char) {
-            return /\s/.test(char);
-        }
-        function findWORDStart(currentInput, pos, forward = true) {
-            const text = currentInput.value;
-            if (forward) {
-                while (pos < text.length && !isWhitespace(text[pos])) pos++;
-                while (pos < text.length && isWhitespace(text[pos])) pos++;
-                return pos;
-            } else {
-                if (pos > 0) pos--;
-                while (pos > 0 && isWhitespace(text[pos])) pos--;
-                while (pos > 0 && !isWhitespace(text[pos - 1])) pos--;
-                return pos;
-            }
-        }
-        function findWORDEnd(currentInput, pos, forward = true) {
-            const text = currentInput.value;
-            if (forward) {
-                if (pos < text.length) pos++;
-                while (pos < text.length && isWhitespace(text[pos])) pos++;
-                while (pos < text.length && !isWhitespace(text[pos])) pos++;
-                return Math.max(0, pos - 1);
-            } else {
-                while (pos > 0 && !isWhitespace(text[pos])) pos--;
-                while (pos > 0 && isWhitespace(text[pos])) pos--;
-                return pos;
-            }
-        }
-        function findWordStart(currentInput, pos, forward = true) {
-            const text = currentInput.value;
-            if (forward) {
-                while (pos < text.length && isWordChar(text[pos])) pos++;
-                while (pos < text.length && !isWordChar(text[pos])) pos++;
-                return pos;
-            } else {
-                if (pos > 0) pos--;
-                while (
-                    pos > 0 &&
-                    !isWordChar(text[pos]) &&
-                    text[pos] !==
-                        `
-`
-                )
-                    pos--;
-                while (pos > 0 && isWordChar(text[pos - 1])) pos--;
-                return pos;
-            }
-        }
-        function findWordEnd(currentInput, pos, forward = true) {
-            const text = currentInput.value;
-            if (forward) {
-                if (pos < text.length) pos++;
-                while (
-                    pos < text.length &&
-                    !isWordChar(text[pos]) &&
-                    text[pos] !==
-                        `
-`
-                )
-                    pos++;
-                while (pos < text.length && isWordChar(text[pos])) pos++;
-                return Math.max(0, pos - 1);
-            } else {
-                while (pos > 0 && isWordChar(text[pos])) pos--;
-                while (
-                    pos > 0 &&
-                    !isWordChar(text[pos]) &&
-                    text[pos] !==
-                        `
-`
-                )
-                    pos--;
-                return pos;
-            }
-        }
-        function findCharInLine(
-            currentInput,
-            pos,
-            char,
-            forward = true,
-            till = false,
-        ) {
-            const text = currentInput.value;
-            const line = getLine(currentInput, pos);
-            debug("findCharInLine", {
-                pos,
-                char,
-                forward,
-                till,
-                lineStart: line.start,
-                lineEnd: line.end,
-            });
-            if (forward) {
-                for (let i = pos + 1; i <= line.end; i++) {
-                    if (text[i] === char) {
-                        const result = till ? i - 1 : i;
-                        debug("findCharInLine result", { found: true, result });
-                        return result;
-                    }
-                }
-            } else {
-                for (let i = pos - 1; i >= line.start; i--) {
-                    if (text[i] === char) {
-                        const result = till ? i + 1 : i;
-                        debug("findCharInLine result", { found: true, result });
-                        return result;
-                    }
-                }
-            }
-            debug("findCharInLine result", { found: false, result: pos });
-            return pos;
-        }
-        function findMatchingPair(currentInput, pos) {
-            const text = currentInput.value;
-            const char = text[pos];
-            const pairs = {
-                "(": ")",
-                "[": "]",
-                "{": "}",
-                ")": "(",
-                "]": "[",
-                "}": "{",
-            };
-            if (!pairs[char]) return pos;
-            const target = pairs[char];
-            const forward = ["(", "[", "{"].includes(char);
-            const step = forward ? 1 : -1;
-            let depth = 1;
-            for (
-                let i = pos + step;
-                forward ? i < text.length : i >= 0;
-                i += step
-            ) {
-                if (text[i] === char) depth++;
-                else if (text[i] === target) {
-                    depth--;
-                    if (depth === 0) return i;
-                }
-            }
-            return pos;
-        }
-        function findParagraphBoundary(currentInput, pos, forward = true) {
-            const text = currentInput.value;
-            const lines = text.split(`
-`);
-            const currentLine =
-                text.substring(0, pos).split(`
-`).length - 1;
-            if (forward) {
-                for (let i = currentLine + 1; i < lines.length; i++) {
-                    if (lines[i].trim() === "") {
-                        return (
-                            text
-                                .split(
-                                    `
-`,
-                                )
-                                .slice(0, i).join(`
-`).length + 1
-                        );
-                    }
-                }
-                return text.length;
-            } else {
-                for (let i = currentLine - 1; i >= 0; i--) {
-                    if (lines[i].trim() === "") {
-                        return text
-                            .split(
-                                `
-`,
-                            )
-                            .slice(0, i + 1).join(`
-`).length;
-                    }
-                }
-                return 0;
-            }
-        }
-        function findTextObject(currentInput, type, inner) {
-            const pos = getCursorPos(currentInput);
-            const text = currentInput.value;
-            debug("findTextObject", { type, inner, pos });
-            const pairs = {
-                "(": { open: "(", close: ")" },
-                ")": { open: "(", close: ")" },
-                "[": { open: "[", close: "]" },
-                "]": { open: "[", close: "]" },
-                "{": { open: "{", close: "}" },
-                "}": { open: "{", close: "}" },
-                '"': { open: '"', close: '"' },
-                "'": { open: "'", close: "'" },
-                "`": { open: "`", close: "`" },
-            };
-            if (!pairs[type]) {
-                debug("findTextObject: invalid type", { type });
-                return { start: pos, end: pos };
-            }
-            const { open, close } = pairs[type];
-            let start = -1;
-            let end = -1;
-            if (open === close) {
-                let quoteCount = 0;
-                let firstQuote = -1;
-                for (let i = 0; i <= pos; i++) {
-                    if (text[i] === open) {
-                        if (quoteCount % 2 === 0) firstQuote = i;
-                        quoteCount++;
-                    }
-                }
-                if (quoteCount % 2 === 1) {
-                    start = firstQuote;
-                    for (let i = start + 1; i < text.length; i++) {
-                        if (text[i] === close) {
-                            end = i;
-                            break;
-                        }
-                    }
-                }
-            } else {
-                let depth = 0;
-                for (let i = pos; i >= 0; i--) {
-                    if (text[i] === close) {
-                        depth++;
-                    } else if (text[i] === open) {
-                        if (depth === 0) {
-                            start = i;
-                            break;
-                        }
-                        depth--;
-                    }
-                }
-                if (start !== -1) {
-                    depth = 0;
-                    for (let i = start; i < text.length; i++) {
-                        if (text[i] === open) {
-                            depth++;
-                        } else if (text[i] === close) {
-                            depth--;
-                            if (depth === 0) {
-                                end = i;
-                                break;
-                            }
-                        }
-                    }
-                }
-            }
-            if (start === -1 || end === -1) {
-                debug("findTextObject: no pair found");
-                return { start: pos, end: pos };
-            }
-            const result = inner
-                ? { start: start + 1, end }
-                : { start, end: end + 1 };
-            debug("findTextObject result", result);
-            return result;
-        }
-        function saveState(currentInput, undoStack, redoStack) {
-            if (!currentInput) return;
-            debug("saveState", {
-                value: currentInput.value,
-                selectionStart: currentInput.selectionStart,
-                selectionEnd: currentInput.selectionEnd,
-                undoStackSize: undoStack.length,
-            });
-            undoStack.push({
-                value: currentInput.value,
-                selectionStart: currentInput.selectionStart ?? 0,
-                selectionEnd: currentInput.selectionEnd ?? 0,
-            });
-            redoStack.length = 0;
-            if (undoStack.length > 100) undoStack.shift();
-        }
-        function undo(currentInput, undoStack, redoStack) {
-            if (undoStack.length === 0) return;
-            debug("undo", { undoStackSize: undoStack.length });
-            const current = {
-                value: currentInput.value,
-                selectionStart: currentInput.selectionStart ?? 0,
-                selectionEnd: currentInput.selectionEnd ?? 0,
-            };
-            redoStack.push(current);
-            const prev = undoStack.pop();
-            currentInput.value = prev.value;
-            currentInput.selectionStart = prev.selectionStart;
-            currentInput.selectionEnd = prev.selectionEnd;
-        }
-        function redo(currentInput, undoStack, redoStack) {
-            if (redoStack.length === 0) return;
-            debug("redo", { redoStackSize: redoStack.length });
-            const current = {
-                value: currentInput.value,
-                selectionStart: currentInput.selectionStart ?? 0,
-                selectionEnd: currentInput.selectionEnd ?? 0,
-            };
-            undoStack.push(current);
-            const next = redoStack.pop();
-            currentInput.value = next.value;
-            currentInput.selectionStart = next.selectionStart;
-            currentInput.selectionEnd = next.selectionEnd;
-        }
-
-        // src/normal.ts
-        function executeMotion(currentInput, motion, count = 1) {
-            let pos = getCursorPos(currentInput);
-            debug("executeMotion", { motion, count, startPos: pos });
-            for (let i = 0; i < count; i++) {
-                switch (motion) {
-                    case "h":
-                        pos = Math.max(0, pos - 1);
-                        break;
-                    case "l":
-                        pos = Math.min(currentInput.value.length, pos + 1);
-                        break;
-                    case "j":
-                        const currentLineJ = getLine(currentInput, pos);
-                        const offsetJ = pos - currentLineJ.start;
-                        const nextLineStartJ = currentLineJ.end + 1;
-                        if (nextLineStartJ < currentInput.value.length) {
-                            const nextLineJ = getLine(
-                                currentInput,
-                                nextLineStartJ,
-                            );
-                            pos = Math.min(
-                                nextLineJ.start + offsetJ,
-                                nextLineJ.end,
-                            );
-                        }
-                        break;
-                    case "k":
-                        const currentLineK = getLine(currentInput, pos);
-                        const offsetK = pos - currentLineK.start;
-                        if (currentLineK.start > 0) {
-                            const prevLineK = getLine(
-                                currentInput,
-                                currentLineK.start - 1,
-                            );
-                            pos = Math.min(
-                                prevLineK.start + offsetK,
-                                prevLineK.end,
-                            );
-                        }
-                        break;
-                    case "w":
-                        pos = findWordStart(currentInput, pos, true);
-                        break;
-                    case "W":
-                        pos = findWORDStart(currentInput, pos, true);
-                        break;
-                    case "b":
-                        pos = findWordStart(currentInput, pos, false);
-                        break;
-                    case "B":
-                        pos = findWORDStart(currentInput, pos, false);
-                        break;
-                    case "e":
-                        pos = findWordEnd(currentInput, pos, true);
-                        break;
-                    case "E":
-                        pos = findWORDEnd(currentInput, pos, true);
-                        break;
-                    case "ge":
-                        pos = findWordEnd(currentInput, pos, false);
-                        break;
-                    case "0":
-                        pos = getLineStart(currentInput, pos);
-                        break;
-                    case "^":
-                        pos = getFirstNonBlank(
-                            currentInput,
-                            getLineStart(currentInput, pos),
-                        );
-                        break;
-                    case "$":
-                        pos = getLineEnd(currentInput, pos);
-                        break;
-                    case "gg":
-                        pos = 0;
-                        break;
-                    case "G":
-                        pos = currentInput.value.length;
-                        break;
-                    case "{":
-                        pos = findParagraphBoundary(currentInput, pos, false);
-                        break;
-                    case "}":
-                        pos = findParagraphBoundary(currentInput, pos, true);
-                        break;
-                    case "%":
-                        pos = findMatchingPair(currentInput, pos);
-                        break;
-                }
-            }
-            debug("executeMotion result", { motion, count, endPos: pos });
-            setCursorPos(currentInput, pos);
-            return pos;
-        }
-        function getMotionRange(currentInput, motion, count = 1) {
-            const startPos = getCursorPos(currentInput);
-            debug("getMotionRange", { motion, count, startPos });
-            executeMotion(currentInput, motion, count);
-            const endPos = getCursorPos(currentInput);
-            setCursorPos(currentInput, startPos);
-            const range = {
-                start: Math.min(startPos, endPos),
-                end: Math.max(startPos, endPos),
-            };
-            debug("getMotionRange result", range);
-            return range;
-        }
-        function deleteRange(currentInput, undoStack, redoStack, start, end) {
-            debug("deleteRange", {
-                start,
-                end,
-                deleted: currentInput.value.substring(start, end),
-            });
-            saveState(currentInput, undoStack, redoStack);
-            const text = currentInput.value;
-            currentInput.value = text.substring(0, start) + text.substring(end);
-            setCursorPos(currentInput, start);
-        }
-        function yankRange(currentInput, clipboard, start, end) {
-            const yanked = currentInput.value.substring(start, end);
-            debug("yankRange", { start, end, yanked });
-            clipboard.content = yanked;
-        }
-        function changeRange(
-            currentInput,
-            undoStack,
-            redoStack,
-            start,
-            end,
-            enterInsertMode,
-        ) {
-            debug("changeRange", { start, end });
-            deleteRange(currentInput, undoStack, redoStack, start, end);
-            enterInsertMode();
-        }
-        function repeatLastChange(state) {
-            const { lastChange, currentInput } = state;
-            if (!lastChange || !currentInput) return;
-            debug("repeatLastChange", lastChange);
-            const count = lastChange.count || 1;
-            state.countBuffer = String(count);
-            if (lastChange.operator) {
-                if (lastChange.motion) {
-                    state.operatorPending = lastChange.operator;
-                    processNormalCommand(lastChange.motion, state);
-                } else if (lastChange.textObject) {
-                    state.operatorPending = lastChange.operator;
-                    state.commandBuffer = lastChange.textObject[0];
-                    processNormalCommand(lastChange.textObject[1], state);
-                }
-            } else if (lastChange.command) {
-                switch (lastChange.command) {
-                    case "o":
-                    case "O":
-                    case "s":
-                    case "x":
-                    case "X":
-                    case "p":
-                    case "P":
-                        processNormalCommand(lastChange.command, state);
-                        break;
-                    case "r":
-                        state.commandBuffer = "r";
-                        processNormalCommand(lastChange.char ?? "", state);
-                        break;
-                }
-            }
-        }
-        function processNormalCommand(key, state) {
-            const {
-                currentInput,
-                countBuffer,
-                commandBuffer,
-                operatorPending,
-                undoStack,
-                redoStack,
-                clipboard,
-                enterInsertMode,
-                enterVisualMode,
-            } = state;
-            if (!currentInput) return;
-            const count = parseInt(countBuffer) || 1;
-            debug("processNormalCommand", {
-                key,
-                count,
-                countBuffer,
-                commandBuffer,
-                operatorPending,
-            });
-            if (operatorPending) {
-                if (key === operatorPending) {
-                    debug("processCommand: double operator", {
-                        operator: operatorPending,
-                        count,
-                    });
-                    const line = getLine(
-                        currentInput,
-                        getCursorPos(currentInput),
-                    );
-                    const start = line.start;
-                    const end =
-                        line.end < currentInput.value.length
-                            ? line.end + 1
-                            : line.end;
-                    if (operatorPending === "d") {
-                        yankRange(currentInput, clipboard, start, end);
-                        deleteRange(
-                            currentInput,
-                            undoStack,
-                            redoStack,
-                            start,
-                            end,
-                        );
-                        state.lastChange = {
-                            operator: "d",
-                            motion: "d",
-                            count,
-                        };
-                    } else if (operatorPending === "y") {
-                        yankRange(currentInput, clipboard, start, end);
-                        state.lastChange = {
-                            operator: "y",
-                            motion: "y",
-                            count,
-                        };
-                    } else if (operatorPending === "c") {
-                        yankRange(currentInput, clipboard, start, end);
-                        changeRange(
-                            currentInput,
-                            undoStack,
-                            redoStack,
-                            start,
-                            end,
-                            enterInsertMode,
-                        );
-                        state.lastChange = {
-                            operator: "c",
-                            motion: "c",
-                            count,
-                        };
-                    }
-                    state.operatorPending = null;
-                    state.countBuffer = "";
-                    return;
-                }
-                if (key === "i" || key === "a") {
-                    state.commandBuffer = key;
-                    return;
-                }
-                if (commandBuffer === "i" || commandBuffer === "a") {
-                    const inner = commandBuffer === "i";
-                    debug("processCommand: text object", {
-                        operator: operatorPending,
-                        textObject: commandBuffer + key,
-                        inner,
-                    });
-                    const range2 = findTextObject(currentInput, key, inner);
-                    if (operatorPending === "d") {
-                        yankRange(
-                            currentInput,
-                            clipboard,
-                            range2.start,
-                            range2.end,
-                        );
-                        deleteRange(
-                            currentInput,
-                            undoStack,
-                            redoStack,
-                            range2.start,
-                            range2.end,
-                        );
-                        state.lastChange = {
-                            operator: "d",
-                            textObject: commandBuffer + key,
-                            count,
-                        };
-                    } else if (operatorPending === "y") {
-                        yankRange(
-                            currentInput,
-                            clipboard,
-                            range2.start,
-                            range2.end,
-                        );
-                        state.lastChange = {
-                            operator: "y",
-                            textObject: commandBuffer + key,
-                            count,
-                        };
-                    } else if (operatorPending === "c") {
-                        yankRange(
-                            currentInput,
-                            clipboard,
-                            range2.start,
-                            range2.end,
-                        );
-                        changeRange(
-                            currentInput,
-                            undoStack,
-                            redoStack,
-                            range2.start,
-                            range2.end,
-                            enterInsertMode,
-                        );
-                        state.lastChange = {
-                            operator: "c",
-                            textObject: commandBuffer + key,
-                            count,
-                        };
-                    }
-                    state.operatorPending = null;
-                    state.commandBuffer = "";
-                    state.countBuffer = "";
-                    return;
-                }
-                debug("processCommand: motion-based operation", {
-                    operator: operatorPending,
-                    motion: key,
-                    count,
-                });
-                const range = getMotionRange(currentInput, key, count);
-                if (operatorPending === "d") {
-                    yankRange(currentInput, clipboard, range.start, range.end);
-                    deleteRange(
-                        currentInput,
-                        undoStack,
-                        redoStack,
-                        range.start,
-                        range.end,
-                    );
-                    state.lastChange = { operator: "d", motion: key, count };
-                } else if (operatorPending === "y") {
-                    yankRange(currentInput, clipboard, range.start, range.end);
-                    state.lastChange = { operator: "y", motion: key, count };
-                } else if (operatorPending === "c") {
-                    yankRange(currentInput, clipboard, range.start, range.end);
-                    changeRange(
-                        currentInput,
-                        undoStack,
-                        redoStack,
-                        range.start,
-                        range.end,
-                        enterInsertMode,
-                    );
-                    state.lastChange = { operator: "c", motion: key, count };
-                }
-                state.operatorPending = null;
-                state.commandBuffer = "";
-                state.countBuffer = "";
-                return;
-            }
-            if (commandBuffer) {
-                const fullCommand = commandBuffer + key;
-                if (fullCommand === "gg") {
-                    executeMotion(currentInput, "gg", count);
-                    state.commandBuffer = "";
-                    state.countBuffer = "";
-                    return;
-                }
-                if (commandBuffer === "g" && key === "e") {
-                    executeMotion(currentInput, "ge", count);
-                    state.commandBuffer = "";
-                    state.countBuffer = "";
-                    return;
-                }
-                if (["f", "F", "t", "T"].includes(commandBuffer)) {
-                    const forward = ["f", "t"].includes(commandBuffer);
-                    const till = ["t", "T"].includes(commandBuffer);
-                    state.lastFindChar = key;
-                    state.lastFindDirection = forward;
-                    state.lastFindType = commandBuffer;
-                    for (let i = 0; i < count; i++) {
-                        const newPos = findCharInLine(
-                            currentInput,
-                            getCursorPos(currentInput),
-                            key,
-                            forward,
-                            till,
-                        );
-                        setCursorPos(currentInput, newPos);
-                    }
-                    state.commandBuffer = "";
-                    state.countBuffer = "";
-                    return;
-                }
-                if (commandBuffer === "r") {
-                    saveState(currentInput, undoStack, redoStack);
-                    const pos = getCursorPos(currentInput);
-                    const text = currentInput.value;
-                    currentInput.value =
-                        text.substring(0, pos) + key + text.substring(pos + 1);
-                    state.lastChange = { command: "r", char: key, count };
-                    state.commandBuffer = "";
-                    state.countBuffer = "";
-                    return;
-                }
-                state.commandBuffer = "";
-            }
-            switch (key) {
-                case "h":
-                case "j":
-                case "k":
-                case "l":
-                case "w":
-                case "W":
-                case "b":
-                case "B":
-                case "e":
-                case "E":
-                case "0":
-                case "^":
-                case "$":
-                case "G":
-                case "{":
-                case "}":
-                case "%":
-                    executeMotion(currentInput, key, count);
-                    state.countBuffer = "";
-                    break;
-                case "g":
-                case "f":
-                case "F":
-                case "t":
-                case "T":
-                case "r":
-                    state.commandBuffer = key;
-                    break;
-                case ";":
-                    if (state.lastFindChar) {
-                        for (let i = 0; i < count; i++) {
-                            const till = ["t", "T"].includes(
-                                state.lastFindType,
-                            );
-                            const newPos = findCharInLine(
-                                currentInput,
-                                getCursorPos(currentInput),
-                                state.lastFindChar,
-                                state.lastFindDirection,
-                                till,
-                            );
-                            setCursorPos(currentInput, newPos);
-                        }
-                    }
-                    state.countBuffer = "";
-                    break;
-                case ",":
-                    if (state.lastFindChar) {
-                        for (let i = 0; i < count; i++) {
-                            const till = ["t", "T"].includes(
-                                state.lastFindType,
-                            );
-                            const newPos = findCharInLine(
-                                currentInput,
-                                getCursorPos(currentInput),
-                                state.lastFindChar,
-                                !state.lastFindDirection,
-                                till,
-                            );
-                            setCursorPos(currentInput, newPos);
-                        }
-                    }
-                    state.countBuffer = "";
-                    break;
-                case "i":
-                    if (operatorPending) {
-                        state.commandBuffer = "i";
-                    } else {
-                        enterInsertMode();
-                        state.countBuffer = "";
-                    }
-                    break;
-                case "a":
-                    if (operatorPending) {
-                        state.commandBuffer = "a";
-                    } else {
-                        setCursorPos(
-                            currentInput,
-                            getCursorPos(currentInput) + 1,
-                        );
-                        enterInsertMode();
-                        state.countBuffer = "";
-                    }
-                    break;
-                case "I":
-                    setCursorPos(
-                        currentInput,
-                        getFirstNonBlank(
-                            currentInput,
-                            getLineStart(
-                                currentInput,
-                                getCursorPos(currentInput),
-                            ),
-                        ),
-                    );
-                    enterInsertMode();
-                    state.countBuffer = "";
-                    break;
-                case "A":
-                    setCursorPos(
-                        currentInput,
-                        getLineEnd(currentInput, getCursorPos(currentInput)),
-                    );
-                    enterInsertMode();
-                    state.countBuffer = "";
-                    break;
-                case "o":
-                    saveState(currentInput, undoStack, redoStack);
-                    const posO = getLineEnd(
-                        currentInput,
-                        getCursorPos(currentInput),
-                    );
-                    currentInput.value =
-                        currentInput.value.substring(0, posO) +
-                        `
-` +
-                        currentInput.value.substring(posO);
-                    setCursorPos(currentInput, posO + 1);
-                    enterInsertMode();
-                    state.lastChange = { command: "o", count };
-                    state.countBuffer = "";
-                    break;
-                case "O":
-                    saveState(currentInput, undoStack, redoStack);
-                    const lineStartO = getLineStart(
-                        currentInput,
-                        getCursorPos(currentInput),
-                    );
-                    currentInput.value =
-                        currentInput.value.substring(0, lineStartO) +
-                        `
-` +
-                        currentInput.value.substring(lineStartO);
-                    setCursorPos(currentInput, lineStartO);
-                    enterInsertMode();
-                    state.lastChange = { command: "O", count };
-                    state.countBuffer = "";
-                    break;
-                case "s":
-                    saveState(currentInput, undoStack, redoStack);
-                    const posS = getCursorPos(currentInput);
-                    currentInput.value =
-                        currentInput.value.substring(0, posS) +
-                        currentInput.value.substring(posS + 1);
-                    enterInsertMode();
-                    state.lastChange = { command: "s", count };
-                    state.countBuffer = "";
-                    break;
-                case "x":
-                    saveState(currentInput, undoStack, redoStack);
-                    const posX = getCursorPos(currentInput);
-                    const endX = Math.min(
-                        posX + count,
-                        currentInput.value.length,
-                    );
-                    clipboard.content = currentInput.value.substring(
-                        posX,
-                        endX,
-                    );
-                    currentInput.value =
-                        currentInput.value.substring(0, posX) +
-                        currentInput.value.substring(endX);
-                    setCursorPos(currentInput, posX);
-                    state.lastChange = { command: "x", count };
-                    state.countBuffer = "";
-                    break;
-                case "X":
-                    saveState(currentInput, undoStack, redoStack);
-                    for (let i = 0; i < count; i++) {
-                        const posXb = getCursorPos(currentInput);
-                        if (posXb > 0) {
-                            clipboard.content = currentInput.value[posXb - 1];
-                            currentInput.value =
-                                currentInput.value.substring(0, posXb - 1) +
-                                currentInput.value.substring(posXb);
-                            setCursorPos(currentInput, posXb - 1);
-                        }
-                    }
-                    state.lastChange = { command: "X", count };
-                    state.countBuffer = "";
-                    break;
-                case "D":
-                    saveState(currentInput, undoStack, redoStack);
-                    const posD = getCursorPos(currentInput);
-                    const lineEndD = getLineEnd(currentInput, posD);
-                    clipboard.content = currentInput.value.substring(
-                        posD,
-                        lineEndD,
-                    );
-                    currentInput.value =
-                        currentInput.value.substring(0, posD) +
-                        currentInput.value.substring(lineEndD);
-                    state.lastChange = { command: "D", count };
-                    state.countBuffer = "";
-                    break;
-                case "d":
-                case "c":
-                case "y":
-                    state.operatorPending = key;
-                    break;
-                case "p":
-                    saveState(currentInput, undoStack, redoStack);
-                    const posP = getCursorPos(currentInput) + 1;
-                    currentInput.value =
-                        currentInput.value.substring(0, posP) +
-                        clipboard.content +
-                        currentInput.value.substring(posP);
-                    setCursorPos(
-                        currentInput,
-                        posP + clipboard.content.length - 1,
-                    );
-                    state.lastChange = { command: "p", count };
-                    state.countBuffer = "";
-                    break;
-                case "P":
-                    saveState(currentInput, undoStack, redoStack);
-                    const posPb = getCursorPos(currentInput);
-                    currentInput.value =
-                        currentInput.value.substring(0, posPb) +
-                        clipboard.content +
-                        currentInput.value.substring(posPb);
-                    setCursorPos(
-                        currentInput,
-                        posPb + clipboard.content.length - 1,
-                    );
-                    state.lastChange = { command: "P", count };
-                    state.countBuffer = "";
-                    break;
-                case "u":
-                    undo(currentInput, undoStack, redoStack);
-                    state.countBuffer = "";
-                    break;
-                case ".":
-                    if (state.lastChange) {
-                        repeatLastChange(state);
-                    }
-                    state.countBuffer = "";
-                    break;
-                case "v":
-                    enterVisualMode(false);
-                    state.countBuffer = "";
-                    break;
-                case "V":
-                    enterVisualMode(true);
-                    state.countBuffer = "";
-                    break;
-                default:
-                    if (/\d/.test(key)) {
-                        state.countBuffer += key;
-                    } else {
-                        state.commandBuffer = "";
-                        state.countBuffer = "";
-                        state.operatorPending = null;
-                    }
-            }
-        }
-
-        // src/visual.ts
-        function updateVisualSelection2(
-            currentInput,
-            mode,
-            visualStart,
-            visualEnd,
-        ) {
-            if (!currentInput || visualStart === null || visualEnd === null)
-                return;
-            debug("updateVisualSelection", { visualStart, visualEnd });
-            const adjustedEnd =
-                mode === "visual-line"
-                    ? visualEnd
-                    : Math.min(visualEnd + 1, currentInput.value.length);
-            updateVisualSelection(currentInput, visualStart, adjustedEnd);
-            currentInput.selectionStart = visualEnd;
-            currentInput.selectionEnd = visualEnd;
-            updateCustomCaret(currentInput);
-            updateLineNumbers(currentInput);
-        }
-        function extendVisualSelection(
-            currentInput,
-            mode,
-            visualStart,
-            visualEnd,
-            newPos,
-        ) {
-            if (mode !== "visual" && mode !== "visual-line")
-                return { visualStart, visualEnd };
-            debug("extendVisualSelection BEFORE", {
-                visualStart,
-                visualEnd,
-                newPos,
-                mode,
-            });
-            if (mode === "visual-line") {
-                visualEnd = getLineEnd(currentInput, newPos);
-                if (newPos < visualStart) {
-                    visualStart = getLineStart(currentInput, newPos);
-                } else {
-                    visualStart = getLineStart(currentInput, visualStart);
-                }
-            } else {
-                visualEnd = newPos;
-            }
-            debug("extendVisualSelection AFTER", { visualStart, visualEnd });
-            updateVisualSelection2(currentInput, mode, visualStart, visualEnd);
-            return { visualStart, visualEnd };
-        }
-        function getCurrentRange(mode, visualStart, visualEnd, currentInput) {
-            if (mode === "visual" || mode === "visual-line") {
-                const start = Math.min(visualStart, visualEnd);
-                const end = Math.max(visualStart, visualEnd);
-                return {
-                    start,
-                    end:
-                        mode === "visual-line"
-                            ? end
-                            : Math.min(end + 1, currentInput.value.length),
-                };
-            }
-            const pos = getCursorPos(currentInput);
-            return { start: pos, end: pos };
-        }
-        function processVisualCommand(key, state) {
-            const {
-                currentInput,
-                countBuffer,
-                commandBuffer,
-                mode,
-                visualStart,
-                visualEnd,
-                undoStack,
-                redoStack,
-                clipboard,
-                enterInsertMode,
-                exitVisualMode,
-                enterVisualMode,
-            } = state;
-            if (!currentInput) return;
-            const count = parseInt(countBuffer) || 1;
-            debug("processVisualCommand", { key, count, mode });
-            if (commandBuffer) {
-                const fullCommand = commandBuffer + key;
-                if (fullCommand === "gg") {
-                    executeMotion(currentInput, "gg", count);
-                    const newPos = getCursorPos(currentInput);
-                    const newSelection = extendVisualSelection(
-                        currentInput,
-                        mode,
-                        visualStart,
-                        visualEnd,
-                        newPos,
-                    );
-                    state.visualStart = newSelection.visualStart;
-                    state.visualEnd = newSelection.visualEnd;
-                    state.commandBuffer = "";
-                    state.countBuffer = "";
-                    return;
-                }
-                if (commandBuffer === "g" && key === "e") {
-                    executeMotion(currentInput, "ge", count);
-                    const newPos = getCursorPos(currentInput);
-                    const newSelection = extendVisualSelection(
-                        currentInput,
-                        mode,
-                        visualStart,
-                        visualEnd,
-                        newPos,
-                    );
-                    state.visualStart = newSelection.visualStart;
-                    state.visualEnd = newSelection.visualEnd;
-                    state.commandBuffer = "";
-                    state.countBuffer = "";
-                    return;
-                }
-                if (["f", "F", "t", "T"].includes(commandBuffer)) {
-                    const forward = ["f", "t"].includes(commandBuffer);
-                    const till = ["t", "T"].includes(commandBuffer);
-                    state.lastFindChar = key;
-                    state.lastFindDirection = forward;
-                    state.lastFindType = commandBuffer;
-                    let newPos = getCursorPos(currentInput);
-                    for (let i = 0; i < count; i++) {
-                        newPos = findCharInLine(
-                            currentInput,
-                            newPos,
-                            key,
-                            forward,
-                            till,
-                        );
-                    }
-                    setCursorPos(currentInput, newPos);
-                    const newSelection = extendVisualSelection(
-                        currentInput,
-                        mode,
-                        visualStart,
-                        visualEnd,
-                        newPos,
-                    );
-                    state.visualStart = newSelection.visualStart;
-                    state.visualEnd = newSelection.visualEnd;
-                    state.commandBuffer = "";
-                    state.countBuffer = "";
-                    return;
-                }
-                state.commandBuffer = "";
-            }
-            const motionKeys = [
-                "h",
-                "j",
-                "k",
-                "l",
-                "w",
-                "b",
-                "e",
-                "0",
-                "^",
-                "$",
-                "G",
-                "{",
-                "}",
-                "%",
-            ];
-            if (motionKeys.includes(key)) {
-                executeMotion(currentInput, key, count);
-                const newPos = getCursorPos(currentInput);
-                const newSelection = extendVisualSelection(
-                    currentInput,
-                    mode,
-                    visualStart,
-                    visualEnd,
-                    newPos,
-                );
-                state.visualStart = newSelection.visualStart;
-                state.visualEnd = newSelection.visualEnd;
-                state.countBuffer = "";
-                return;
-            }
-            if (key === "d") {
-                const range = getCurrentRange(
-                    mode,
-                    visualStart,
-                    visualEnd,
-                    currentInput,
-                );
-                yankRange(currentInput, clipboard, range.start, range.end);
-                deleteRange(
-                    currentInput,
-                    undoStack,
-                    redoStack,
-                    range.start,
-                    range.end,
-                );
-                exitVisualMode();
-                state.countBuffer = "";
-                return;
-            }
-            if (key === "y") {
-                const range = getCurrentRange(
-                    mode,
-                    visualStart,
-                    visualEnd,
-                    currentInput,
-                );
-                yankRange(currentInput, clipboard, range.start, range.end);
-                exitVisualMode();
-                state.countBuffer = "";
-                return;
-            }
-            if (key === "c") {
-                const range = getCurrentRange(
-                    mode,
-                    visualStart,
-                    visualEnd,
-                    currentInput,
-                );
-                yankRange(currentInput, clipboard, range.start, range.end);
-                deleteRange(
-                    currentInput,
-                    undoStack,
-                    redoStack,
-                    range.start,
-                    range.end,
-                );
-                enterInsertMode();
-                state.countBuffer = "";
-                return;
-            }
-            if (key === "v") {
-                if (mode === "visual") {
-                    exitVisualMode();
-                } else {
-                    enterVisualMode(false);
-                }
-                state.countBuffer = "";
-                return;
-            }
-            if (key === "V") {
-                if (mode === "visual-line") {
-                    exitVisualMode();
-                } else {
-                    enterVisualMode(true);
-                }
-                state.countBuffer = "";
-                return;
-            }
-            if (key === ";") {
-                if (state.lastFindChar) {
-                    let newPos = getCursorPos(currentInput);
-                    for (let i = 0; i < count; i++) {
-                        const till = ["t", "T"].includes(state.lastFindType);
-                        newPos = findCharInLine(
-                            currentInput,
-                            newPos,
-                            state.lastFindChar,
-                            state.lastFindDirection,
-                            till,
-                        );
-                    }
-                    setCursorPos(currentInput, newPos);
-                    const newSelection = extendVisualSelection(
-                        currentInput,
-                        mode,
-                        visualStart,
-                        visualEnd,
-                        newPos,
-                    );
-                    state.visualStart = newSelection.visualStart;
-                    state.visualEnd = newSelection.visualEnd;
-                }
-                state.countBuffer = "";
-                return;
-            }
-            if (key === ",") {
-                if (state.lastFindChar) {
-                    let newPos = getCursorPos(currentInput);
-                    for (let i = 0; i < count; i++) {
-                        const till = ["t", "T"].includes(state.lastFindType);
-                        newPos = findCharInLine(
-                            currentInput,
-                            newPos,
-                            state.lastFindChar,
-                            !state.lastFindDirection,
-                            till,
-                        );
-                    }
-                    setCursorPos(currentInput, newPos);
-                    const newSelection = extendVisualSelection(
-                        currentInput,
-                        mode,
-                        visualStart,
-                        visualEnd,
-                        newPos,
-                    );
-                    state.visualStart = newSelection.visualStart;
-                    state.visualEnd = newSelection.visualEnd;
-                }
-                state.countBuffer = "";
-                return;
-            }
-            switch (key) {
-                case "g":
-                case "f":
-                case "F":
-                case "t":
-                case "T":
-                    state.commandBuffer = key;
-                    break;
-                case "x":
-                    const range = getCurrentRange(
-                        mode,
-                        visualStart,
-                        visualEnd,
-                        currentInput,
-                    );
-                    yankRange(currentInput, clipboard, range.start, range.end);
-                    deleteRange(
-                        currentInput,
-                        undoStack,
-                        redoStack,
-                        range.start,
-                        range.end,
-                    );
-                    exitVisualMode();
-                    state.countBuffer = "";
-                    break;
-                case "p":
-                case "P":
-                    saveState(currentInput, undoStack, redoStack);
-                    const range2 = getCurrentRange(
-                        mode,
-                        visualStart,
-                        visualEnd,
-                        currentInput,
-                    );
-                    deleteRange(
-                        currentInput,
-                        undoStack,
-                        redoStack,
-                        range2.start,
-                        range2.end,
-                    );
-                    currentInput.value =
-                        currentInput.value.substring(0, range2.start) +
-                        clipboard.content +
-                        currentInput.value.substring(range2.start);
-                    setCursorPos(currentInput, range2.start);
-                    exitVisualMode();
-                    state.countBuffer = "";
-                    break;
-                default:
-                    if (/\d/.test(key)) {
-                        state.countBuffer += key;
-                    } else {
-                        state.commandBuffer = "";
-                        state.countBuffer = "";
-                    }
-            }
-        }
-
-        // src/main.ts
-        var mode = "normal";
-        var currentInput = null;
-        var commandBuffer = "";
-        var countBuffer = "";
-        var operatorPending = null;
-        var lastFindChar = null;
-        var lastFindDirection = null;
-        var lastFindType = null;
-        var clipboard = { content: "" };
-        var undoStack = [];
-        var redoStack = [];
-        var lastChange = null;
-        var allowBlur = false;
-        var escapePressed = false;
-        var visualStart = null;
-        var visualEnd = null;
-        function enterInsertMode() {
-            debug("enterInsertMode", { from: mode });
-            mode = "insert";
-            visualStart = null;
-            visualEnd = null;
-            clearVisualSelection();
-            removeCustomCaret(currentInput);
-            if (currentInput) {
-                updateLineNumbers(currentInput);
-            }
-            updateIndicator(mode, currentInput);
-        }
-        function enterNormalMode() {
-            debug("enterNormalMode", { from: mode });
-            mode = "normal";
-            visualStart = null;
-            visualEnd = null;
-            clearVisualSelection();
-            updateIndicator(mode, currentInput);
-            if (currentInput) {
-                const pos = getCursorPos(currentInput);
-                const lineEnd = getLineEnd(currentInput, pos);
-                if (
-                    pos === lineEnd &&
-                    pos > 0 &&
-                    currentInput.value[pos - 1] !==
-                        `
-`
-                ) {
-                    setCursorPos(currentInput, pos - 1);
-                }
-                createCustomCaret(currentInput);
-                updateLineNumbers(currentInput);
-            }
-        }
-        function enterVisualMode(lineMode = false) {
-            debug("enterVisualMode", { lineMode, from: mode });
-            mode = lineMode ? "visual-line" : "visual";
-            if (currentInput) {
-                const pos = getCursorPos(currentInput);
-                if (lineMode) {
-                    visualStart = getLineStart(currentInput, pos);
-                    visualEnd = getLineEnd(currentInput, pos);
-                } else {
-                    visualStart = pos;
-                    visualEnd = pos;
-                }
-                createCustomCaret(currentInput);
-                updateVisualSelection2(
-                    currentInput,
-                    mode,
-                    visualStart,
-                    visualEnd,
-                );
-                updateLineNumbers(currentInput);
-            }
-            updateIndicator(mode, currentInput);
-        }
-        function exitVisualMode() {
-            debug("exitVisualMode");
-            visualStart = null;
-            visualEnd = null;
-            clearVisualSelection();
-            enterNormalMode();
-        }
-        function processCommand(key) {
-            debug("processCommand", { key, mode, visualStart, visualEnd });
-            const state = {
-                currentInput,
-                mode,
-                countBuffer,
-                commandBuffer,
-                operatorPending,
-                lastFindChar: lastFindChar ?? "",
-                lastFindDirection: lastFindDirection ?? false,
-                lastFindType: lastFindType ?? "",
-                clipboard,
-                undoStack,
-                redoStack,
-                lastChange,
-                visualStart: visualStart ?? 0,
-                visualEnd: visualEnd ?? 0,
-                allowBlur,
-                enterInsertMode,
-                enterNormalMode,
-                enterVisualMode,
-                exitVisualMode,
-            };
-            debug("processCommand state", {
-                stateVisualStart: state.visualStart,
-                stateVisualEnd: state.visualEnd,
-            });
-            const oldMode = mode;
-            if (mode === "visual" || mode === "visual-line") {
-                processVisualCommand(key, state);
-            } else {
-                processNormalCommand(key, state);
-            }
-            countBuffer = state.countBuffer;
-            commandBuffer = state.commandBuffer;
-            operatorPending = state.operatorPending;
-            lastFindChar = state.lastFindChar;
-            lastFindDirection = state.lastFindDirection;
-            lastFindType = state.lastFindType;
-            lastChange = state.lastChange;
-            const enteredVisualMode =
-                oldMode !== "visual" &&
-                oldMode !== "visual-line" &&
-                (mode === "visual" || mode === "visual-line");
-            if (!enteredVisualMode) {
-                visualStart = state.visualStart;
-                visualEnd = state.visualEnd;
-            }
-            debug("processCommand end", {
-                oldMode,
-                newMode: mode,
-                enteredVisualMode,
-                visualStart,
-                visualEnd,
-            });
-        }
-        function handleFocus(e) {
-            const el = e.target;
-            debug("handleFocus", {
-                tag: el.tagName,
-                isNewInput: currentInput !== el,
-                currentMode: mode,
-            });
-            if (el.tagName === "INPUT" || el.tagName === "TEXTAREA") {
-                if (
-                    el.readOnly ||
-                    el.getAttribute("aria-readonly") === "true"
-                ) {
-                    debug("handleFocus: skipping readonly element");
-                    currentInput = null;
-                    updateIndicator(mode, currentInput);
-                    return;
-                }
-                if (currentInput !== el) {
-                    currentInput = el;
-                    mode = "insert";
-                    undoStack = [];
-                    redoStack = [];
-                    updateIndicator(mode, currentInput);
-                    updateLineNumbers(currentInput);
-                    debug("Attaching direct keydown listener to element");
-                    const originalOnKeyDown = el.onkeydown;
-                    el.onkeydown = (event) => {
-                        debug("onkeydown property handler", {
-                            key: event.key,
-                            ctrl: event.ctrlKey,
-                        });
-                        if (
-                            event.key === "Escape" ||
-                            (event.ctrlKey && event.key === "]")
-                        ) {
-                            debug(
-                                "ESC/Ctrl-] in onkeydown - calling handleKeyDown",
-                            );
-                            handleKeyDown(event);
-                            return false;
-                        }
-                        if (originalOnKeyDown) {
-                            return originalOnKeyDown.call(el, event);
-                        }
-                        return true;
-                    };
-                    el.addEventListener(
-                        "keydown",
-                        (event) => {
-                            const kbEvent = event;
-                            debug("DIRECT element keydown", {
-                                key: kbEvent.key,
-                                ctrl: kbEvent.ctrlKey,
-                                target: kbEvent.target.tagName,
-                                defaultPrevented: kbEvent.defaultPrevented,
-                                propagationStopped: kbEvent.cancelBubble,
-                            });
-                            if (
-                                kbEvent.key === "Escape" ||
-                                (kbEvent.ctrlKey && kbEvent.key === "]")
-                            ) {
-                                debug(
-                                    "DIRECT ESC/Ctrl-] on element - calling handleKeyDown",
-                                );
-                                handleKeyDown(kbEvent);
-                            }
-                        },
-                        true,
-                    );
-                } else {
-                    debug("handleFocus: same input refocused, keeping mode", {
-                        mode,
-                    });
-                    updateIndicator(mode, currentInput);
-                    if (mode === "normal") {
-                        createCustomCaret(currentInput);
-                    }
-                }
-            }
-        }
-        function handleBlur(e) {
-            if (e.target === currentInput) {
-                debug("handleBlur", {
-                    mode,
-                    allowBlur,
-                    escapePressed,
-                    relatedTarget: e.relatedTarget,
-                    isTrusted: e.isTrusted,
-                });
-                if (e.relatedTarget) {
-                    debug(
-                        "handleBlur: focus moving to another element, allowing blur",
-                    );
-                    allowBlur = false;
-                    removeCustomCaret(currentInput);
-                    removeLineNumbers();
-                    clearVisualSelection();
-                    currentInput = null;
-                    updateIndicator(mode, currentInput);
-                    return;
-                }
-                const isEscapeBlur =
-                    (escapePressed && mode === "insert") ||
-                    (mode === "insert" &&
-                        !allowBlur &&
-                        !e.relatedTarget &&
-                        e.isTrusted);
-                if (isEscapeBlur) {
-                    debug(
-                        "handleBlur: ESC caused blur, switching to normal mode",
-                    );
-                    escapePressed = false;
-                    enterNormalMode();
-                    e.preventDefault();
-                    e.stopPropagation();
-                    const input = currentInput;
-                    setTimeout(() => {
-                        debug("handleBlur: refocusing in normal mode");
-                        input.focus();
-                    }, 0);
-                    return;
-                }
-                if (mode === "insert" && !allowBlur) {
-                    debug(
-                        "handleBlur: unexpected blur in insert mode, preventing",
-                    );
-                    e.preventDefault();
-                    e.stopPropagation();
-                    const input = currentInput;
-                    setTimeout(() => {
-                        debug("handleBlur: refocusing element");
-                        input.focus();
-                    }, 0);
-                    return;
-                }
-                debug("handleBlur: allowing blur", { mode, allowBlur });
-                allowBlur = false;
-                removeCustomCaret(currentInput);
-                removeLineNumbers();
-                clearVisualSelection();
-                currentInput = null;
-                updateIndicator(mode, currentInput);
-            }
-        }
-        function handleKeyDown(e) {
-            debug("handleKeyDown ENTRY", {
-                hasCurrentInput: !!currentInput,
-                key: e.key,
-                ctrl: e.ctrlKey,
-                mode,
-                target: e.target.tagName,
-                defaultPrevented: e.defaultPrevented,
-                propagationStopped: e.cancelBubble,
-                eventPhase: e.eventPhase,
-            });
-            if (!currentInput) {
-                debug("handleKeyDown: no currentInput, returning");
-                return;
-            }
-            debug("handleKeyDown", {
-                key: e.key,
-                ctrl: e.ctrlKey,
-                mode,
-                target: e.target.tagName,
-            });
-            if (e.key === "Escape" || (e.ctrlKey && e.key === "]")) {
-                debug("handleKeyDown: ESC/Ctrl-] pressed", {
-                    mode,
-                    eventTarget: e.target,
-                    currentInput,
-                });
-                e.preventDefault();
-                e.stopPropagation();
-                e.stopImmediatePropagation();
-                if (mode === "insert") {
-                    debug("handleKeyDown: switching from insert to normal");
-                    enterNormalMode();
-                    debug("handleKeyDown: mode switch complete", {
-                        newMode: mode,
-                    });
-                } else if (mode === "visual" || mode === "visual-line") {
-<<<<<<< HEAD
-                    debug("handleKeyDown: switching from visual to normal");
-=======
-                    debug("handleKeyDown: exiting visual mode to normal");
->>>>>>> 28b495f0
-                    exitVisualMode();
-                    debug("handleKeyDown: mode switch complete", {
-                        newMode: mode,
-                    });
-                } else {
-                    debug("handleKeyDown: unfocusing from normal mode");
-                    commandBuffer = "";
-                    countBuffer = "";
-                    operatorPending = null;
-                    allowBlur = true;
-                    currentInput.blur();
-                }
-                debug("handleKeyDown: ESC handling complete, returning");
-                return;
-            }
-            if (mode === "insert") {
-                debug("handleKeyDown: insert mode, passing through");
-                return;
-            }
-            debug("handleKeyDown: normal mode, processing command");
-            e.preventDefault();
-            if (e.ctrlKey && e.key === "r") {
-                debug("handleKeyDown: Ctrl-r redo");
-                redo(currentInput, undoStack, redoStack);
-                return;
-            }
-            processCommand(e.key);
-        }
-        debug("Vim Mode initialized");
-        if (typeof window === "undefined" || typeof document === "undefined") {
-            debug("Skipping event listener setup - no window/document");
-        } else {
-            window.addEventListener(
-                "keydown",
-                (e) => {
-                    if (e.key === "Escape" || (e.ctrlKey && e.key === "]")) {
-                        debug("GLOBAL ESC/Ctrl-] keydown detected", {
-                            key: e.key,
-                            ctrl: e.ctrlKey,
-                            target: e.target.tagName,
-                            eventPhase: e.eventPhase,
-                            defaultPrevented: e.defaultPrevented,
-                            timestamp: e.timeStamp,
-                        });
-                        escapePressed = true;
-                        setTimeout(() => {
-                            escapePressed = false;
-                            debug("escapePressed flag cleared");
-                        }, 100);
-                    }
-                },
-                true,
-            );
-            window.addEventListener(
-                "keyup",
-                (e) => {
-                    if (e.key === "Escape" || (e.ctrlKey && e.key === "]")) {
-                        debug("GLOBAL ESC/Ctrl-] keyup detected", {
-                            key: e.key,
-                            ctrl: e.ctrlKey,
-                            target: e.target.tagName,
-                            timestamp: e.timeStamp,
-                        });
-                    }
-                },
-                true,
-            );
-            const testListener = (e) => {
-                if (e.key === "Escape" || (e.ctrlKey && e.key === "]")) {
-                    debug("RAW ESC/Ctrl-] DETECTED on document", {
-                        key: e.key,
-                        ctrl: e.ctrlKey,
-                        target: e.target.tagName,
-                        currentTarget: e.currentTarget,
-                        eventPhase: e.eventPhase,
-                        defaultPrevented: e.defaultPrevented,
-                        propagationStopped: e.cancelBubble,
-                        timestamp: e.timeStamp,
-                    });
-                }
-            };
-            window.addEventListener(
-                "keydown",
-                (e) => {
-                    if (e.key === "Escape" || (e.ctrlKey && e.key === "]")) {
-                        debug("WINDOW ESC/Ctrl-] listener", {
-                            key: e.key,
-                            ctrl: e.ctrlKey,
-                            target: e.target.tagName,
-                            eventPhase: e.eventPhase,
-                            defaultPrevented: e.defaultPrevented,
-                        });
-                    }
-                },
-                true,
-            );
-            document.addEventListener("focusin", handleFocus, true);
-            document.addEventListener("focusout", handleBlur, true);
-            document.addEventListener("keydown", testListener, true);
-            document.addEventListener("keydown", handleKeyDown, true);
-            document.addEventListener(
-                "input",
-                (e) => {
-                    if (
-                        currentInput &&
-                        e.target === currentInput &&
-                        mode === "insert"
-                    ) {
-                        debug("input event: updating line numbers");
-                        updateLineNumbers(currentInput);
-                    }
-                },
-                true,
-            );
-            document.addEventListener(
-                "keydown",
-                (e) => {
-                    if (e.key === "Escape" || (e.ctrlKey && e.key === "]")) {
-                        debug(
-                            "Secondary ESC/Ctrl-] listener (bubbling phase)",
-                            {
-                                key: e.key,
-                                ctrl: e.ctrlKey,
-                                defaultPrevented: e.defaultPrevented,
-                                propagationStopped: e.cancelBubble,
-                                currentInput: !!currentInput,
-                                mode,
-                            },
-                        );
-                    }
-                },
-                false,
-            );
-            window.addEventListener(
-                "scroll",
-                () => {
-                    if (currentInput) {
-                        if (mode === "normal") {
-                            debug("scroll event: updating custom caret");
-                            updateCustomCaret(currentInput);
-                            updateLineNumbers(currentInput);
-                        } else if (
-                            (mode === "visual" || mode === "visual-line") &&
-                            visualStart !== null &&
-                            visualEnd !== null
-                        ) {
-                            debug("scroll event: updating visual selection");
-                            updateVisualSelection2(
-                                currentInput,
-                                mode,
-                                visualStart,
-                                visualEnd,
-                            );
-                            updateLineNumbers(currentInput);
-                        }
-                    }
-                },
-                true,
-            );
-            window.addEventListener("resize", () => {
-                if (currentInput) {
-                    if (mode === "normal") {
-                        debug("resize event: updating custom caret");
-                        updateCustomCaret(currentInput);
-                        updateLineNumbers(currentInput);
-                    } else if (
-                        (mode === "visual" || mode === "visual-line") &&
-                        visualStart !== null &&
-                        visualEnd !== null
-                    ) {
-                        debug("resize event: updating visual selection");
-                        updateVisualSelection2(
-                            currentInput,
-                            mode,
-                            visualStart,
-                            visualEnd,
-                        );
-                        updateLineNumbers(currentInput);
-                    }
-                }
-            });
-            debug("Event listeners attached", {
-                testListener: !!testListener,
-                handleKeyDown: !!handleKeyDown,
-                handleFocus: !!handleFocus,
-                handleBlur: !!handleBlur,
-            });
-        }
-        updateIndicator(mode, currentInput);
-    })();
 })();