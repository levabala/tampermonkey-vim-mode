--- conflicted
+++ resolved
@@ -372,13 +372,8 @@
             enterNormalMode();
             debug("handleKeyDown: mode switch complete", { newMode: mode });
         } else if (mode === "visual" || mode === "visual-line") {
-<<<<<<< HEAD
-            // Visual/Visual-line -> Normal mode (stay focused)
-            debug("handleKeyDown: switching from visual to normal");
-=======
             // Visual mode -> Normal mode
             debug("handleKeyDown: exiting visual mode to normal");
->>>>>>> 28b495f0
             exitVisualMode();
             debug("handleKeyDown: mode switch complete", { newMode: mode });
         } else {
